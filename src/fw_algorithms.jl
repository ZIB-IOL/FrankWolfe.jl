--- conflicted
+++ resolved
@@ -123,19 +123,14 @@
             grad!(gtemp, x)
             @memory_mode(memory_mode, gradient = (momentum * gradient) + (1 - momentum) * gtemp)
         end
-<<<<<<< HEAD
-        first_iter = false
-        v = compute_extreme_point(lmo, gradient)
-=======
 
         v = if first_iter
             compute_extreme_point(lmo, gradient)
         else
             compute_extreme_point(lmo, gradient, v=v)
         end
-
         first_iter = false
->>>>>>> fd3dc25e
+
         # go easy on the memory - only compute if really needed
         if (
             (mod(t, print_iter) == 0 && verbose) ||
