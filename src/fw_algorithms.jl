--- conflicted
+++ resolved
@@ -226,13 +226,7 @@
     lmo_base,
     x0;
     line_search::LineSearchMethod=Adaptive(),
-<<<<<<< HEAD
-    K=2.0,
-=======
-    L=Inf,
-    gamma0=0,
     lazy_tolerance=2.0,
->>>>>>> ca278994
     cache_size=Inf,
     greedy_lazy=false,
     epsilon=1e-7,
@@ -276,17 +270,10 @@
     end
 
     if verbose
-<<<<<<< HEAD
         println("\nLazified Conditional Gradient (Frank-Wolfe + Lazification).")
         NumType = eltype(x0)
         println(
-            "EMPHASIS: $emphasis STEPSIZE: $line_search EPSILON: $epsilon MAXITERATION: $max_iteration K: $K TYPE: $NumType",
-=======
-        println("\nLazified Conditional Gradients (Frank-Wolfe + Lazification).")
-        NumType = eltype(x0)
-        println(
             "EMPHASIS: $emphasis STEPSIZE: $line_search EPSILON: $epsilon MAXITERATION: $max_iteration lazy_tolerance: $lazy_tolerance TYPE: $NumType",
->>>>>>> ca278994
         )
         grad_type = typeof(gradient)
         println("GRADIENTTYPE: $grad_type CACHESIZE $cache_size GREEDYCACHE: $greedy_lazy")
