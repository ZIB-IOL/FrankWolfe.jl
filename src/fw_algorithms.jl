--- conflicted
+++ resolved
@@ -171,11 +171,7 @@
             linesearch_workspace,
             memory_mode
         )
-<<<<<<< HEAD
         if callback !== nothing 
-=======
-        if callback !== nothing
->>>>>>> 3165ec7a
             state = (
                 t=t,
                 primal=primal,
@@ -186,7 +182,6 @@
                 v=v,
                 gamma=gamma,
                 f=f,
-<<<<<<< HEAD
                 grad=grad!,
                 lmo=lmo,
                 tt=tt,
@@ -196,17 +191,6 @@
             end
         end
 
-=======
-                grad! =grad!,
-                lmo=lmo,
-                gradient=gradient,
-            )
-            if callback(state) === true
-                break
-            end
-        end
-  
->>>>>>> 3165ec7a
         x = muladd_memory_mode(memory_mode, x, gamma, d)
 
         t = t + 1
@@ -331,7 +315,7 @@
     if trajectory
         callback = make_trajectory_callback(callback, traj_data, trajectory)
     end
-    
+
     time_start = time_ns()
 
     if line_search isa Agnostic || line_search isa Nonconvex
