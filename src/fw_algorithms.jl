
"""
    frank_wolfe(f, grad!, lmo, x0; ...)

Simplest form of the Frank-Wolfe algorithm.
Returns a tuple `(x, v, primal, dual_gap, traj_data)` with:
- `x` final iterate
- `v` last vertex from the LMO
- `primal` primal value `f(x)`
- `dual_gap` final Frank-Wolfe gap
- `traj_data` vector of trajectory information.
"""
function frank_wolfe(
    f,
    grad!,
    lmo,
    x0;
    line_search::LineSearchMethod=Adaptive(),
    momentum=nothing,
    epsilon=1e-7,
    max_iteration=10000,
    print_iter=1000,
    trajectory=false,
    verbose=false,
    memory_mode::MemoryEmphasis=InplaceEmphasis(),
    gradient=nothing,
    callback=nothing,
    timeout=Inf,
    print_callback=print_callback,
    linesearch_workspace=nothing,
)

    # format string for output of the algorithm
    format_string = "%6s %13s %14e %14e %14e %14e %14e\n"
    t = 0
    dual_gap = Inf
    primal = Inf
    v = []
    x = x0
    tt = regular
    traj_data = []
    if trajectory && (callback === nothing)
        callback = trajectory_callback(traj_data)
    end

    if trajectory && (callback === tracking_trajectory_callback)
        callback = tracking_trajectory_callback(traj_data)
    end

    time_start = time_ns()

    if (momentum !== nothing && line_search isa Union{Shortstep,Adaptive,Backtracking})
        @warn(
            "Momentum-averaged gradients should usually be used with agnostic stepsize rules.",
        )
    end

    if verbose
        println("\nVanilla Frank-Wolfe Algorithm.")
        NumType = eltype(x0)
        println(
<<<<<<< HEAD
            "EMPHASIS: $emphasis STEPSIZE: $line_search EPSILON: $epsilon MAXITERATION: $max_iteration TYPE: $NumType",
=======
            "MEMORY_MODE: $memory_mode STEPSIZE: $line_search EPSILON: $epsilon MAXITERATION: $max_iteration TYPE: $NumType",
>>>>>>> e225f8ad
        )
        grad_type = typeof(gradient)
        println("MOMENTUM: $momentum GRADIENTTYPE: $grad_type")
        if memory_mode isa InplaceEmphasis
            @info("In memory_mode memory iterates are written back into x0!")
        end
        headers = ["Type", "Iteration", "Primal", "Dual", "Dual Gap", "Time", "It/sec"]
        print_callback(headers, format_string, print_header=true)
    end
    if memory_mode isa InplaceEmphasis && !isa(x, Union{Array,SparseArrays.AbstractSparseArray})
        # if integer, convert element type to most appropriate float
        if eltype(x) <: Integer
            x = copyto!(similar(x, float(eltype(x))), x)
        else
            x = copyto!(similar(x), x)
        end
    end
    first_iter = true
    # instanciating container for gradient
    if gradient === nothing
        gradient = similar(x)
    end
    if linesearch_workspace === nothing
        linesearch_workspace = build_linesearch_workspace(line_search, x, gradient)
    end

    # container for direction
    d = similar(x)
    gtemp = if momentum === nothing
        d
    else
        similar(x)
    end

    while t <= max_iteration && dual_gap >= max(epsilon, eps())

        #####################
        # managing time and Ctrl-C
        #####################
        time_at_loop = time_ns()
        if t == 0
            time_start = time_at_loop
        end
        # time is measured at beginning of loop for consistency throughout all algorithms
        tot_time = (time_at_loop - time_start) / 1e9

        if timeout < Inf
            if tot_time ≥ timeout
                if verbose
                    @info "Time limit reached"
                end
                break
            end
        end

        #####################


        if momentum === nothing || first_iter
            grad!(gradient, x)
            if momentum !== nothing
                gtemp .= gradient
            end
        else
            grad!(gtemp, x)
            @memory_mode(memory_mode, gradient = (momentum * gradient) + (1 - momentum) * gtemp)
        end
        first_iter = false
        v = compute_extreme_point(lmo, gradient)
        # go easy on the memory - only compute if really needed
        if (
            (mod(t, print_iter) == 0 && verbose) ||
            callback !== nothing ||
            line_search isa Shortstep
        )
            primal = f(x)
            dual_gap = fast_dot(x, gradient) - fast_dot(v, gradient)
        end

        @memory_mode(memory_mode, d = x - v)

        gamma = perform_line_search(
            line_search,
            t,
            f,
            grad!,
            gradient,
            x,
            d,
            1.0,
            linesearch_workspace,
        )
        if callback !== nothing
            state = (
                t=t,
                primal=primal,
                dual=primal - dual_gap,
                dual_gap=dual_gap,
                time=tot_time,
                x=x,
                v=v,
                gamma=gamma,
                f=f,
                grad! =grad!,
                lmo=lmo,
            )
            callback(state)
        end

        @memory_mode(memory_mode, x = x - gamma * d)

        if (mod(t, print_iter) == 0 && verbose)
            tt = regular
            if t == 0
                tt = initial
            end

            rep = (
                st[Symbol(tt)],
                string(t),
                Float64(primal),
                Float64(primal - dual_gap),
                Float64(dual_gap),
                tot_time,
                t / tot_time,
            )
            print_callback(rep, format_string)

            flush(stdout)
        end
        t = t + 1
    end
    # recompute everything once for final verfication / do not record to trajectory though for now!
    # this is important as some variants do not recompute f(x) and the dual_gap regularly but only when reporting
    # hence the final computation.

    grad!(gradient, x)
    v = compute_extreme_point(lmo, gradient)
    primal = f(x)
    dual_gap = fast_dot(x, gradient) - fast_dot(v, gradient)
    if verbose
        tt = last
        tot_time = (time_ns() - time_start) / 1.0e9
        rep = (
            st[Symbol(tt)],
            string(t - 1),
            Float64(primal),
            Float64(primal - dual_gap),
            Float64(dual_gap),
            tot_time,
            t / tot_time,
        )
        print_callback(rep, format_string)
        print_callback(nothing, format_string, print_footer=true)
        flush(stdout)
    end
    return x, v, primal, dual_gap, traj_data
end


"""
    lazified_conditional_gradient

Similar to [`frank_wolfe`](@ref) but lazyfying the LMO:
each call is stored in a cache, which is looked up first for a good-enough direction.
The cache used is a [`FrankWolfe.MultiCacheLMO`](@ref) or a [`FrankWolfe.VectorCacheLMO`](@ref)
depending on whether the provided `cache_size` option is finite.
"""
function lazified_conditional_gradient(
    f,
    grad!,
    lmo_base,
    x0;
    line_search::LineSearchMethod=Adaptive(),
<<<<<<< HEAD
    L=Inf,
    gamma0=0,
=======
>>>>>>> e225f8ad
    lazy_tolerance=2.0,
    cache_size=Inf,
    greedy_lazy=false,
    epsilon=1e-7,
    max_iteration=10000,
    print_iter=1000,
    trajectory=false,
    verbose=false,
    memory_mode::MemoryEmphasis=InplaceEmphasis(),
    gradient=nothing,
    VType=typeof(x0),
    callback=nothing,
    timeout=Inf,
    print_callback=print_callback,
    linesearch_workspace=nothing,
)

    # format string for output of the algorithm
    format_string = "%6s %13s %14e %14e %14e %14e %14e %14i\n"

    if isfinite(cache_size)
        lmo = MultiCacheLMO{cache_size,typeof(lmo_base),VType}(lmo_base)
    else
        lmo = VectorCacheLMO{typeof(lmo_base),VType}(lmo_base)
    end

    t = 0
    dual_gap = Inf
    primal = Inf
    v = []
    x = x0
    phi = Inf
    traj_data = []
    if trajectory && callback === nothing
        callback = trajectory_callback(traj_data)
    end
    tt = regular
    time_start = time_ns()

    if line_search isa Agnostic || line_search isa Nonconvex
        @warn("Lazification is not known to converge with open-loop step size strategies.")
    end

    if verbose
<<<<<<< HEAD
        println("\nLazified Conditional Gradients (Frank-Wolfe + Lazification).")
        NumType = eltype(x0)
        println(
            "EMPHASIS: $emphasis STEPSIZE: $line_search EPSILON: $epsilon MAXITERATION: $max_iteration lazy_tolerance: $lazy_tolerance TYPE: $NumType",
=======
        println("\nLazified Conditional Gradient (Frank-Wolfe + Lazification).")
        NumType = eltype(x0)
        println(
            "MEMORY_MODE: $memory_mode STEPSIZE: $line_search EPSILON: $epsilon MAXITERATION: $max_iteration lazy_tolerance: $lazy_tolerance TYPE: $NumType",
>>>>>>> e225f8ad
        )
        grad_type = typeof(gradient)
        println("GRADIENTTYPE: $grad_type CACHESIZE $cache_size GREEDYCACHE: $greedy_lazy")
        if memory_mode isa InplaceEmphasis
            @info("In memory_mode memory iterates are written back into x0!")
        end
        headers =
            ["Type", "Iteration", "Primal", "Dual", "Dual Gap", "Time", "It/sec", "Cache Size"]
        print_callback(headers, format_string, print_header=true)
    end

    if memory_mode isa InplaceEmphasis && !isa(x, Union{Array,SparseArrays.AbstractSparseArray})
        if eltype(x) <: Integer
            x = copyto!(similar(x, float(eltype(x))), x)
        else
            x = copyto!(similar(x), x)
        end
    end

    if gradient === nothing
        gradient = similar(x)
    end

    # container for direction
    d = similar(x)
    if linesearch_workspace === nothing
        linesearch_workspace = build_linesearch_workspace(line_search, x, gradient)
    end

    while t <= max_iteration && dual_gap >= max(epsilon, eps(float(eltype(x))))

        #####################
        # managing time and Ctrl-C
        #####################
        time_at_loop = time_ns()
        if t == 0
            time_start = time_at_loop
        end
        # time is measured at beginning of loop for consistency throughout all algorithms
        tot_time = (time_at_loop - time_start) / 1e9

        if timeout < Inf
            if tot_time ≥ timeout
                if verbose
                    @info "Time limit reached"
                end
                break
            end
        end

        #####################

        grad!(gradient, x)

        threshold = fast_dot(x, gradient) - phi / lazy_tolerance

        # go easy on the memory - only compute if really needed
        if ((mod(t, print_iter) == 0 && verbose ) || callback !== nothing)
            primal = f(x)
        end

        v = compute_extreme_point(lmo, gradient, threshold=threshold, greedy=greedy_lazy)
        tt = lazy
        if fast_dot(v, gradient) > threshold
            tt = dualstep
            dual_gap = fast_dot(x, gradient) - fast_dot(v, gradient)
            phi = min(dual_gap, phi / 2)
        end

        @memory_mode(memory_mode, d = x - v)

        gamma = perform_line_search(
            line_search,
            t,
            f,
            grad!,
            gradient,
            x,
            d,
            1.0,
            linesearch_workspace,
        )

        if callback !== nothing
            state = (
                t=t,
                primal=primal,
                dual=primal - dual_gap,
                dual_gap=dual_gap,
                time=tot_time,
                cache_size=length(lmo),
                x=x,
                v=v,
                gamma=gamma,
            )
            callback(state)
        end

        @memory_mode(memory_mode, x = x - gamma * d)

        if verbose && (mod(t, print_iter) == 0 || tt == dualstep)
            if t == 0
                tt = initial
            end
            rep = (
                st[Symbol(tt)],
                string(t),
                Float64(primal),
                Float64(primal - dual_gap),
                Float64(dual_gap),
                tot_time,
                t / tot_time,
                length(lmo),
            )
            print_callback(rep, format_string)
            flush(stdout)
        end
        t += 1
    end

    # recompute everything once for final verfication / do not record to trajectory though for now!
    # this is important as some variants do not recompute f(x) and the dual_gap regularly but only when reporting
    # hence the final computation.
    grad!(gradient, x)
    v = compute_extreme_point(lmo, gradient)
    primal = f(x)
    dual_gap = fast_dot(x, gradient) - fast_dot(v, gradient)

    if verbose 
        tt = last
        tot_time = (time_ns() - time_start) / 1.0e9
        rep = (
            st[Symbol(tt)],
            string(t - 1),
            Float64(primal),
            Float64(primal - dual_gap),
            Float64(dual_gap),
            tot_time,
            t / tot_time,
            length(lmo),
        )
        print_callback(rep, format_string)
        print_callback(nothing, format_string, print_footer=true)
        flush(stdout)
    end
    return x, v, primal, dual_gap, traj_data
end

"""
    stochastic_frank_wolfe(f::StochasticObjective, lmo, x0; ...)

Stochastic version of Frank-Wolfe, evaluates the objective and gradient stochastically,
implemented through the [FrankWolfe.StochasticObjective](@ref) interface.

Keyword arguments include `batch_size` to pass a fixed `batch_size`
or a `batch_iterator` implementing
`batch_size = FrankWolfe.batchsize_iterate(batch_iterator)` for algorithms like
Variance-reduced and projection-free stochastic optimization, E Hazan, H Luo, 2016.

Similarly, a constant `momentum` can be passed or replaced by a `momentum_iterator`
implementing `momentum = FrankWolfe.momentum_iterate(momentum_iterator)`.
"""
function stochastic_frank_wolfe(
    f::StochasticObjective,
    lmo,
    x0;
    line_search::LineSearchMethod=Nonconvex(),
    momentum_iterator=nothing,
    momentum=nothing,
    epsilon=1e-7,
    max_iteration=10000,
    print_iter=1000,
    trajectory=false,
    verbose=false,
    memory_mode::MemoryEmphasis=InplaceEmphasis(),
    rng=Random.GLOBAL_RNG,
    batch_size=length(f.xs) ÷ 10 + 1,
    batch_iterator=nothing,
    full_evaluation=false,
    callback=nothing,
    timeout=Inf,
    print_callback=print_callback,
    linesearch_workspace=nothing,
)

    # format string for output of the algorithm
    format_string = "%6s %13s %14e %14e %14e %14e %14e %6i\n"

    t = 0
    dual_gap = Inf
    primal = Inf
    v = []
    x = x0
    tt = regular
    traj_data = []
    if trajectory && callback === nothing
        callback = trajectory_callback(traj_data)
    end
    time_start = time_ns()

    if line_search == Shortstep && L == Inf
        println("FATAL: Lipschitz constant not set. Prepare to blow up spectacularly.")
    end

    if line_search == FixedStep && gamma0 == 0
        println("FATAL: gamma0 not set. We are not going to move a single bit.")
    end
    if momentum_iterator === nothing && momentum !== nothing
        momentum_iterator = ConstantMomentumIterator(momentum)
    end
    if batch_iterator === nothing
        batch_iterator = ConstantBatchIterator(batch_size)
    end

    if verbose
        println("\nStochastic Frank-Wolfe Algorithm.")
        NumType = eltype(x0)
        println(
<<<<<<< HEAD
            "EMPHASIS: $emphasis STEPSIZE: $line_search EPSILON: $epsilon max_iteration: $max_iteration TYPE: $NumType",
=======
            "MEMORY_MODE: $memory_mode STEPSIZE: $line_search EPSILON: $epsilon max_iteration: $max_iteration TYPE: $NumType",
>>>>>>> e225f8ad
        )
        println("GRADIENTTYPE: $(typeof(f.storage)) MOMENTUM: $(momentum_iterator !== nothing) batch policy: $(typeof(batch_iterator)) ")
        if memory_mode isa InplaceEmphasis
            @info("In memory_mode memory iterates are written back into x0!")
        end
        headers = ("Type", "Iteration", "Primal", "Dual", "Dual Gap", "Time", "It/sec", "batch size")
        print_callback(headers, format_string, print_header=true)
    end

    if memory_mode isa InplaceEmphasis && !isa(x, Union{Array, SparseArrays.AbstractSparseArray})
        if eltype(x) <: Integer
            x = copyto!(similar(x, float(eltype(x))), x)
        else
            x = copyto!(similar(x), x)
        end
    end
    first_iter = true
    gradient = 0
    if linesearch_workspace === nothing
        linesearch_workspace = build_linesearch_workspace(line_search, x, gradient)
    end

    while t <= max_iteration && dual_gap >= max(epsilon, eps())

        #####################
        # managing time and Ctrl-C
        #####################
        time_at_loop = time_ns()
        if t == 0
            time_start = time_at_loop
        end
        # time is measured at beginning of loop for consistency throughout all algorithms
        tot_time = (time_at_loop - time_start) / 1e9

        if timeout < Inf
            if tot_time ≥ timeout
                if verbose
                    @info "Time limit reached"
                end
                break
            end
        end

        #####################
        batch_size = batchsize_iterate(batch_iterator)

        if momentum_iterator === nothing
            gradient = compute_gradient(
                f,
                x,
                rng=rng,
                batch_size=batch_size,
                full_evaluation=full_evaluation,
            )
        elseif first_iter
            gradient = copy(compute_gradient(
                f,
                x,
                rng=rng,
                batch_size=batch_size,
                full_evaluation=full_evaluation,
            ))
        else
            momentum = momentum_iterate(momentum_iterator)
            compute_gradient(
                f,
                x,
                rng=rng,
                batch_size=batch_size,
                full_evaluation=full_evaluation,
            )
            # gradient = momentum * gradient + (1 - momentum) * f.storage
            LinearAlgebra.mul!(gradient, LinearAlgebra.I, f.storage, 1-momentum, momentum)
        end
        first_iter = false

        v = compute_extreme_point(lmo, gradient)

        # go easy on the memory - only compute if really needed
        if (mod(t, print_iter) == 0 && verbose) ||
           callback !== nothing ||
           !(line_search isa Agnostic || line_search isa Nonconvex || line_search isa FixedStep)
            primal = compute_value(f, x, full_evaluation=true)
            dual_gap = fast_dot(x, gradient) - fast_dot(v, gradient)
        end

        # note: only linesearch methods that do not require full evaluations are supported
        # so nothing is passed as function 
        gamma = perform_line_search(line_search, t, nothing, nothing, gradient, x, x - v, 1.0, linesearch_workspace)

        if callback !== nothing
            state = (
                t=t,
                primal=primal,
                dual=primal - dual_gap,
                dual_gap=dual_gap,
                time=tot_time,
                x=x,
                v=v,
                gamma=gamma,
            )
            callback(state)
        end

        @memory_mode(memory_mode, x = (1 - gamma) * x + gamma * v)

        if mod(t, print_iter) == 0 && verbose
            tt = regular
            if t == 0
                tt = initial
            end
            rep = (
                st[Symbol(tt)],
                string(t),
                Float64(primal),
                Float64(primal - dual_gap),
                Float64(dual_gap),
                tot_time,
                t / tot_time,
                batch_size,
            )
            print_callback(rep, format_string)
            flush(stdout)
        end
        t += 1
    end
    # recompute everything once for final verfication / no additional callback call
    # this is important as some variants do not recompute f(x) and the dual_gap regularly but only when reporting
    # hence the final computation.
    # last computation done with full evaluation for exact gradient

    (primal, gradient) = compute_value_gradient(f, x, full_evaluation=true)
    v = compute_extreme_point(lmo, gradient)
    # @show (gradient, primal)
    dual_gap = fast_dot(x, gradient) - fast_dot(v, gradient)
    if verbose
        tt = last
        tot_time = (time_ns() - time_start) / 1.0e9
        rep = (
            st[Symbol(tt)],
            string(t - 1),
            Float64(primal),
            Float64(primal - dual_gap),
            Float64(dual_gap),
            tot_time,
            t / tot_time,
            batch_size
        )
        print_callback(rep, format_string)
        print_callback(nothing, format_string, print_footer=true)
        flush(stdout)
    end
    return x, v, primal, dual_gap, traj_data
end<|MERGE_RESOLUTION|>--- conflicted
+++ resolved
@@ -59,11 +59,7 @@
         println("\nVanilla Frank-Wolfe Algorithm.")
         NumType = eltype(x0)
         println(
-<<<<<<< HEAD
-            "EMPHASIS: $emphasis STEPSIZE: $line_search EPSILON: $epsilon MAXITERATION: $max_iteration TYPE: $NumType",
-=======
             "MEMORY_MODE: $memory_mode STEPSIZE: $line_search EPSILON: $epsilon MAXITERATION: $max_iteration TYPE: $NumType",
->>>>>>> e225f8ad
         )
         grad_type = typeof(gradient)
         println("MOMENTUM: $momentum GRADIENTTYPE: $grad_type")
@@ -238,11 +234,6 @@
     lmo_base,
     x0;
     line_search::LineSearchMethod=Adaptive(),
-<<<<<<< HEAD
-    L=Inf,
-    gamma0=0,
-=======
->>>>>>> e225f8ad
     lazy_tolerance=2.0,
     cache_size=Inf,
     greedy_lazy=false,
@@ -287,17 +278,10 @@
     end
 
     if verbose
-<<<<<<< HEAD
-        println("\nLazified Conditional Gradients (Frank-Wolfe + Lazification).")
-        NumType = eltype(x0)
-        println(
-            "EMPHASIS: $emphasis STEPSIZE: $line_search EPSILON: $epsilon MAXITERATION: $max_iteration lazy_tolerance: $lazy_tolerance TYPE: $NumType",
-=======
         println("\nLazified Conditional Gradient (Frank-Wolfe + Lazification).")
         NumType = eltype(x0)
         println(
             "MEMORY_MODE: $memory_mode STEPSIZE: $line_search EPSILON: $epsilon MAXITERATION: $max_iteration lazy_tolerance: $lazy_tolerance TYPE: $NumType",
->>>>>>> e225f8ad
         )
         grad_type = typeof(gradient)
         println("GRADIENTTYPE: $grad_type CACHESIZE $cache_size GREEDYCACHE: $greedy_lazy")
@@ -516,11 +500,7 @@
         println("\nStochastic Frank-Wolfe Algorithm.")
         NumType = eltype(x0)
         println(
-<<<<<<< HEAD
-            "EMPHASIS: $emphasis STEPSIZE: $line_search EPSILON: $epsilon max_iteration: $max_iteration TYPE: $NumType",
-=======
             "MEMORY_MODE: $memory_mode STEPSIZE: $line_search EPSILON: $epsilon max_iteration: $max_iteration TYPE: $NumType",
->>>>>>> e225f8ad
         )
         println("GRADIENTTYPE: $(typeof(f.storage)) MOMENTUM: $(momentum_iterator !== nothing) batch policy: $(typeof(batch_iterator)) ")
         if memory_mode isa InplaceEmphasis
