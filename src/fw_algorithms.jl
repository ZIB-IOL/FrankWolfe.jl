--- conflicted
+++ resolved
@@ -172,25 +172,6 @@
             linesearch_workspace,
             memory_mode
         )
-<<<<<<< HEAD
-
-        state = (
-            t=t,
-            primal=primal,
-            dual=primal - dual_gap,
-            dual_gap=dual_gap,
-            time=tot_time,
-            x=x,
-            v=v,
-            gamma=gamma,
-            f=f,
-            grad=grad!,
-            lmo=lmo,
-            tt=tt,
-        )
-        if callback(state) === true
-            break
-=======
         if callback !== nothing
             state = (
                 t=t,
@@ -206,11 +187,11 @@
                 lmo=lmo,
                 gradient=gradient,
             )
-            callback(state)
->>>>>>> d326ca3a
-        end
-
-
+            if callback(state) === true
+                break
+            end
+        end
+  
         x = muladd_memory_mode(memory_mode, x, gamma, d)
 
         t = t + 1
