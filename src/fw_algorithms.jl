--- conflicted
+++ resolved
@@ -240,14 +240,7 @@
     return x, v, primal, dual_gap, traj_data
 end
 
-<<<<<<< HEAD
-##############################################################
-# Lazified Vanilla FW
-##############################################################
-"""
-    lazified_conditional_gradient
-missing docstring.
-=======
+
 """
     lazified_conditional_gradient
 
@@ -255,7 +248,6 @@
 each call is stored in a cache, which is looked up first for a good-enough direction.
 The cache used is a [FrankWolfe.MultiCacheLMO](@ref) or a [FrankWolfe.VectorCacheLMO](@ref)
 depending on whether the provided `cache_size` option is finite.
->>>>>>> 292bcb35
 """
 function lazified_conditional_gradient(
     f,
