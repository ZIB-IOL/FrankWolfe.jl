--- conflicted
+++ resolved
@@ -1,8 +1,3 @@
-<<<<<<< HEAD
-"""
-    frank_wolfe
-missing docstring.
-=======
 
 """
     frank_wolfe(f, grad!, lmo, x0; ...)
@@ -14,7 +9,6 @@
 - `primal` primal value `f(x)`
 - `dual_gap` final Frank-Wolfe gap
 - `traj_data` vector of trajectory information.
->>>>>>> ce855d0f
 """
 function frank_wolfe(
     f,
