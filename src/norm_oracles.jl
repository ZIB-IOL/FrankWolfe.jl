import Arpack

"""
    LpNormLMO{T, p}(right_hand_side)

LMO with feasible set being a bound on the L-p norm:
```
C = {x ∈ R^n, norm(x, p) ≤ right_hand_side}
```
"""
struct LpNormLMO{T,p} <: LinearMinimizationOracle
    right_hand_side::T
end

LpNormLMO{p}(right_hand_side::T) where {T,p} = LpNormLMO{T,p}(right_hand_side)

function compute_extreme_point(lmo::LpNormLMO{T,2}, direction; v = similar(direction), kwargs...) where {T}
    dir_norm = norm(direction, 2)
    n = length(direction)
    # if direction numerically 0
    if dir_norm <= 10eps(eltype(direction))
        @. v = lmo.right_hand_side / sqrt(n)
    else
        @. v = -lmo.right_hand_side * direction / dir_norm
    end
    return v
end

function compute_extreme_point(lmo::LpNormLMO{T,Inf}, direction; v = similar(direction), kwargs...) where {T}
    for idx in eachindex(direction)
        v[idx] = -lmo.right_hand_side * (1 - 2signbit(direction[idx]))
    end
    return v
end

function compute_extreme_point(lmo::LpNormLMO{T,1}, direction; v = nothing, kwargs...) where {T}
    idx = 0
    v = -one(eltype(direction))
    for i in eachindex(direction)
        if abs(direction[i]) > v
            v = abs(direction[i])
            idx = i
        end
    end
    sign_coeff = sign(direction[idx])
    if sign_coeff == 0.0
        sign_coeff -= 1
    end
    return ScaledHotVector(-lmo.right_hand_side * sign_coeff, idx, length(direction))
end

function compute_extreme_point(lmo::LpNormLMO{T,p}, direction; v = similar(direction), kwargs...) where {T,p}
    # covers the case where the Inf or 1 is of another type
    if p == Inf
        v = compute_extreme_point(LpNormLMO{T,Inf}(lmo.right_hand_side), direction, v = v)
        return v
    elseif p == 1
        v = compute_extreme_point(LpNormLMO{T,1}(lmo.right_hand_side), direction)
        return v
    end
    q = p / (p - 1)
    pow_ratio = q / p
    q_norm = norm(direction, q)^(pow_ratio)
    # handle zero_direction first
    # assuming the direction is a vector of 1
    if q_norm < eps()
        one_vec = trues(length(direction))
        @. v = -lmo.right_hand_side * one_vec^(pow_ratio) / oftype(q_norm, 1)
        return v
    end
    @. v = -lmo.right_hand_side * sign(direction) * abs(direction)^(pow_ratio) / q_norm
    return v
end


# temporary oracle for l_1 ball to

struct L1ballDense{T} <: LinearMinimizationOracle
    right_hand_side::T
end


function compute_extreme_point(lmo::L1ballDense{T}, direction; v = zeros(T, length(direction)), kwargs...) where {T}
    idx = 0
    v_ = -1.0
    for i in eachindex(direction)
        if abs(direction[i]) > v_
            v_ = abs(direction[i])
            idx = i
        end
    end

    v[idx] = T(-lmo.right_hand_side * sign(direction[idx]))
    return v
end

"""
    KNormBallLMO{T}(K::Int, right_hand_side::T)

LMO for the K-norm ball, intersection of L_1-ball (τK) and L_∞-ball (τ/K)
```
C_{K,τ} = conv { B_1(τ) ∪ B_∞(τ / K) }
```
with `τ` the `right_hand_side` parameter.
"""
struct KNormBallLMO{T} <: LinearMinimizationOracle
    K::Int
    right_hand_side::T
end

function compute_extreme_point(lmo::KNormBallLMO{T}, direction; v = similar(direction), kwargs...) where {T}
    K = max(min(lmo.K, length(direction)), 1)

    oinf = zero(eltype(direction))
    idx_l1 = 0
    val_l1 = -one(eltype(direction))

    @inbounds for (i, dir_val) in enumerate(direction)
        temp = -lmo.right_hand_side / K * sign(dir_val)
        v[i] = temp
        oinf += dir_val * temp
        abs_v = abs(dir_val)
        if abs_v > val_l1
            idx_l1 = i
            val_l1 = abs_v
        end
    end

    v1 = ScaledHotVector(-lmo.right_hand_side * sign(direction[idx_l1]), idx_l1, length(direction))
    o1 = dot(v1, direction)
    if o1 < oinf
        @. v = v1
    end
    return v
end

"""
    NuclearNormLMO{T}(radius)

LMO over matrices that have a nuclear norm less than `radius`.
The LMO returns the rank-one matrix with singular value `radius`.
"""
struct NuclearNormLMO{T} <: LinearMinimizationOracle
    radius::T
end

NuclearNormLMO{T}() where {T} = NuclearNormLMO{T}(one(T))
NuclearNormLMO() = NuclearNormLMO(1.0)

"""
Best rank-one approximation using the greatest singular value computed with Arpack.

Warning: this does not work (yet) with all number types, BigFloat and Float16 fail.
"""
<<<<<<< HEAD
function compute_extreme_point(lmo::NuclearNormLMO, direction::AbstractMatrix; v = nothing, tol=1e-8, kwargs...)
=======
function compute_extreme_point(lmo::NuclearNormLMO{TL}, direction::AbstractMatrix{TD}; tol=1e-8, kwargs...) where {TL, TD}
    T = promote_type(TD, TL)
>>>>>>> 5b0363b7
    Z = Arpack.svds(direction, nsv=1, tol=tol)[1]
    u = -lmo.radius * view(Z.U, :)
    return RankOneMatrix(u::Vector{T}, Z.V[:]::Vector{T})
end

function convert_mathopt(
    lmo::NuclearNormLMO,
    optimizer::OT;
    row_dimension::Integer,
    col_dimension::Integer,
    kwargs...,
) where {OT}
    MOI.empty!(optimizer)
    x = MOI.add_variables(optimizer, row_dimension * col_dimension)
    (t, _) = MOI.add_constrained_variable(optimizer, MOI.LessThan(lmo.radius))
    MOI.add_constraint(optimizer, [t; x], MOI.NormNuclearCone(row_dimension, col_dimension))
    return MathOptLMO(optimizer)
end

"""
    SpectraplexLMO{T,M}(radius::T,gradient_container::M,ensure_symmetry::Bool=true)

Feasible set
```
{X ∈ 𝕊_n^+, trace(X) == radius}
```
`gradient_container` is used to store the symmetrized negative direction.
`ensure_symmetry` indicates whether the linear function is made symmetric before computing the eigenvector.
"""
struct SpectraplexLMO{T,M} <: LinearMinimizationOracle
    radius::T
    gradient_container::M
    ensure_symmetry::Bool
end

function SpectraplexLMO(radius::T, side_dimension::Int, ensure_symmetry::Bool=true) where {T}
    return SpectraplexLMO(
        radius,
        Matrix{T}(undef, side_dimension, side_dimension),
        ensure_symmetry,
    )
end

function SpectraplexLMO(radius::Integer, side_dimension::Int, ensure_symmetry::Bool=true)
    return SpectraplexLMO(float(radius), side_dimension, ensure_symmetry)
end

function compute_extreme_point(lmo::SpectraplexLMO{T}, direction::M; v = nothing, maxiters=500, kwargs...) where {T,M <: AbstractMatrix}
    lmo.gradient_container .= direction
    if !(M <: Union{LinearAlgebra.Symmetric, LinearAlgebra.Diagonal, LinearAlgebra.UniformScaling}) && lmo.ensure_symmetry
        # make gradient symmetric
        @. lmo.gradient_container += direction'
    end
    lmo.gradient_container .*= -1

    _, evec = Arpack.eigs(lmo.gradient_container; nev=1, which=:LR, maxiter=maxiters)
    # type annotation because of Arpack instability
    unit_vec::Vector{T} = vec(evec)
    # scaling by sqrt(radius) so that x x^T has spectral norm radius while using a single vector
    unit_vec .*= sqrt(lmo.radius)
    return FrankWolfe.RankOneMatrix(unit_vec, unit_vec)
end

"""
    UnitSpectrahedronLMO{T,M}(radius::T, gradient_container::M)

Feasible set of PSD matrices with bounded trace:
```
{X ∈ 𝕊_n^+, trace(X) ≤ radius}
```
`gradient_container` is used to store the symmetrized negative direction.
`ensure_symmetry` indicates whether the linear function is made symmetric before computing the eigenvector.
"""
struct UnitSpectrahedronLMO{T,M} <: LinearMinimizationOracle
    radius::T
    gradient_container::M
    ensure_symmetry::Bool
end

function UnitSpectrahedronLMO(radius::T, side_dimension::Int, ensure_symmetry::Bool=true) where {T}
    return UnitSpectrahedronLMO(
        radius,
        Matrix{T}(undef, side_dimension, side_dimension),
        ensure_symmetry,
    )
end

UnitSpectrahedronLMO(radius::Integer, side_dimension::Int) = UnitSpectrahedronLMO(float(radius), side_dimension)

function compute_extreme_point(lmo::UnitSpectrahedronLMO{T}, direction::M; v = nothing, maxiters=500, kwargs...) where {T, M <: AbstractMatrix}
    lmo.gradient_container .= direction
    if !(M <: Union{LinearAlgebra.Symmetric, LinearAlgebra.Diagonal, LinearAlgebra.UniformScaling}) && lmo.ensure_symmetry
        # make gradient symmetric
        @. lmo.gradient_container += direction'
    end
    lmo.gradient_container .*= -1

    e_val::Vector{T}, evec::Matrix{T} = Arpack.eigs(lmo.gradient_container; nev=1, which=:LR, maxiter=maxiters)
    # type annotation because of Arpack instability
    unit_vec::Vector{T} = vec(evec)
    if e_val[1] < 0
        # return a zero rank-one matrix
        unit_vec .*= 0
    else
        # scaling by sqrt(radius) so that x x^T has spectral norm radius while using a single vector
        unit_vec .*= sqrt(lmo.radius)
    end
    return FrankWolfe.RankOneMatrix(unit_vec, unit_vec)
end

function convert_mathopt(
    lmo::Union{SpectraplexLMO{T}, UnitSpectrahedronLMO{T}},
    optimizer::OT;
    side_dimension::Integer,
    kwargs...,
) where {T, OT}
    MOI.empty!(optimizer)
    X = MOI.add_variables(optimizer, side_dimension * side_dimension)
    MOI.add_constraint(optimizer, X, MOI.PositiveSemidefiniteConeSquare(side_dimension))
    sum_diag_terms = MOI.ScalarAffineFunction{T}([],zero(T))
    # collect diagonal terms of the matrix
    for i in 1:side_dimension
        push!(sum_diag_terms.terms, MOI.ScalarAffineTerm(one(T), X[i + side_dimension * (i-1)]))
    end
    constraint_set = if lmo isa SpectraplexLMO
        MOI.EqualTo(lmo.radius)
    else
        MOI.LessThan(lmo.radius)
    end
    MOI.add_constraint(optimizer, sum_diag_terms, constraint_set)
    return MathOptLMO(optimizer)
end<|MERGE_RESOLUTION|>--- conflicted
+++ resolved
@@ -152,12 +152,8 @@
 
 Warning: this does not work (yet) with all number types, BigFloat and Float16 fail.
 """
-<<<<<<< HEAD
-function compute_extreme_point(lmo::NuclearNormLMO, direction::AbstractMatrix; v = nothing, tol=1e-8, kwargs...)
-=======
 function compute_extreme_point(lmo::NuclearNormLMO{TL}, direction::AbstractMatrix{TD}; tol=1e-8, kwargs...) where {TL, TD}
     T = promote_type(TD, TL)
->>>>>>> 5b0363b7
     Z = Arpack.svds(direction, nsv=1, tol=tol)[1]
     u = -lmo.radius * view(Z.U, :)
     return RankOneMatrix(u::Vector{T}, Z.V[:]::Vector{T})
