import Arpack

"""
    LpNormLMO{T, p}(right_hand_side)

LMO with feasible set being an L-p norm ball:
```
C = {x ∈ R^n, norm(x, p) ≤ right_hand_side}
```
"""
struct LpNormLMO{T,p} <: LinearMinimizationOracle
    right_hand_side::T
end

LpNormLMO{p}(right_hand_side::T) where {T,p} = LpNormLMO{T,p}(right_hand_side)

function compute_extreme_point(
    lmo::LpNormLMO{T,2},
    direction;
    v=similar(direction),
    kwargs...,
) where {T}
    dir_norm = norm(direction, 2)
    n = length(direction)
    # if direction numerically 0
    if dir_norm <= 10eps(float(eltype(direction)))
        @. v = lmo.right_hand_side / sqrt(n)
    else
        @. v = -lmo.right_hand_side * direction / dir_norm
    end
    return v
end

function compute_extreme_point(
    lmo::LpNormLMO{T,Inf},
    direction;
    v=similar(direction),
    kwargs...,
) where {T}
    for idx in eachindex(direction)
        v[idx] = -lmo.right_hand_side * (1 - 2signbit(direction[idx]))
    end
    return v
end

function compute_extreme_point(lmo::LpNormLMO{T,1}, direction; v=nothing, kwargs...) where {T}
    idx = 0
    v = -one(eltype(direction))
    for i in eachindex(direction)
        if abs(direction[i]) > v
            v = abs(direction[i])
            idx = i
        end
    end
    sign_coeff = sign(direction[idx])
    if sign_coeff == 0.0
        sign_coeff -= 1
    end
    return ScaledHotVector(-lmo.right_hand_side * sign_coeff, idx, length(direction))
end

function compute_extreme_point(
    lmo::LpNormLMO{T,p},
    direction;
    v=similar(direction),
    kwargs...,
) where {T,p}
    # covers the case where the Inf or 1 is of another type
    if p == Inf
        v = compute_extreme_point(LpNormLMO{T,Inf}(lmo.right_hand_side), direction, v=v)
        return v
    elseif p == 1
        v = compute_extreme_point(LpNormLMO{T,1}(lmo.right_hand_side), direction)
        return v
    end
    q = p / (p - 1)
    pow_ratio = q / p
    q_norm = norm(direction, q)^(pow_ratio)
    # handle zero_direction first
    # assuming the direction is a vector of 1
    if q_norm < eps(float(T))
        one_vec = trues(length(direction))
        @. v = -lmo.right_hand_side * one_vec^(pow_ratio) / oftype(q_norm, 1)
        return v
    end
    @. v = -lmo.right_hand_side * sign(direction) * abs(direction)^(pow_ratio) / q_norm
    return v
end

"""
    KNormBallLMO{T}(K::Int, right_hand_side::T)

LMO with feasible set being the K-norm ball in the sense of
[2010.07243](https://arxiv.org/abs/2010.07243),
i.e., the convex hull over the union of an
L_1-ball with radius τ and an L_∞-ball with radius τ/K:
```
C_{K,τ} = conv { B_1(τ) ∪ B_∞(τ / K) }
```
with `τ` the `right_hand_side` parameter. The K-norm is defined as
the sum of the largest `K` absolute entries in a vector.
"""
struct KNormBallLMO{T} <: LinearMinimizationOracle
    K::Int
    right_hand_side::T
end

function compute_extreme_point(
    lmo::KNormBallLMO{T},
    direction;
    v=similar(direction),
    kwargs...,
) where {T}
    K = max(min(lmo.K, length(direction)), 1)

    oinf = zero(eltype(direction))
    idx_l1 = 0
    val_l1 = -one(eltype(direction))

    @inbounds for (i, dir_val) in enumerate(direction)
        temp = -lmo.right_hand_side / K * sign(dir_val)
        v[i] = temp
        oinf += dir_val * temp
        abs_v = abs(dir_val)
        if abs_v > val_l1
            idx_l1 = i
            val_l1 = abs_v
        end
    end

    v1 = ScaledHotVector(-lmo.right_hand_side * sign(direction[idx_l1]), idx_l1, length(direction))
    o1 = dot(v1, direction)
    if o1 < oinf
        @. v = v1
    end
    return v
end

"""
    NuclearNormLMO{T}(radius)

LMO over matrices that have a nuclear norm less than `radius`.
The LMO returns the best rank-one approximation matrix with singular value `radius`, computed with Arpack.
"""
struct NuclearNormLMO{T} <: LinearMinimizationOracle
    radius::T
end

NuclearNormLMO{T}() where {T} = NuclearNormLMO{T}(one(T))
NuclearNormLMO() = NuclearNormLMO(1.0)

function compute_extreme_point(
    lmo::NuclearNormLMO{TL},
    direction::AbstractMatrix{TD};
    tol=1e-8,
    kwargs...,
) where {TL,TD}
    T = promote_type(TD, TL)
    Z = Arpack.svds(direction, nsv=1, tol=tol)[1]
    u = -lmo.radius * view(Z.U, :)
    return RankOneMatrix(u::Vector{T}, Z.V[:]::Vector{T})
end

function convert_mathopt(
    lmo::NuclearNormLMO,
    optimizer::OT;
    row_dimension::Integer,
    col_dimension::Integer,
    use_modify=true::Bool,
    kwargs...,
) where {OT}
    MOI.empty!(optimizer)
    x = MOI.add_variables(optimizer, row_dimension * col_dimension)
    (t, _) = MOI.add_constrained_variable(optimizer, MOI.LessThan(lmo.radius))
    MOI.add_constraint(optimizer, [t; x], MOI.NormNuclearCone(row_dimension, col_dimension))
    return MathOptLMO(optimizer, use_modify)
end

"""
    SpectraplexLMO{T,M}(radius::T,gradient_container::M,ensure_symmetry::Bool=true)

Feasible set
```
{X ∈ 𝕊_n^+, trace(X) == radius}
```
`gradient_container` is used to store the symmetrized negative direction.
`ensure_symmetry` indicates whether the linear function is made symmetric before computing the eigenvector.
"""
struct SpectraplexLMO{T,M} <: LinearMinimizationOracle
    radius::T
    gradient_container::M
    ensure_symmetry::Bool
    maxiters::Int
end

function SpectraplexLMO(
    radius::T,
    side_dimension::Int,
    ensure_symmetry::Bool=true,
    maxiters::Int=500,
) where {T}
    return SpectraplexLMO(
        radius,
        Matrix{T}(undef, side_dimension, side_dimension),
        ensure_symmetry,
        maxiters,
    )
end

function SpectraplexLMO(
    radius::Integer,
    side_dimension::Int,
    ensure_symmetry::Bool=true,
    maxiters::Int=500,
)
    return SpectraplexLMO(float(radius), side_dimension, ensure_symmetry, maxiters)
end

function compute_extreme_point(
    lmo::SpectraplexLMO{T},
    direction::M;
    v=nothing,
    kwargs...,
) where {T,M<:AbstractMatrix}
    lmo.gradient_container .= direction
    if !(M <: Union{LinearAlgebra.Symmetric,LinearAlgebra.Diagonal,LinearAlgebra.UniformScaling}) &&
       lmo.ensure_symmetry
        # make gradient symmetric
        @. lmo.gradient_container += direction'
    end
    lmo.gradient_container .*= -1

    _, evec = Arpack.eigs(lmo.gradient_container; nev=1, which=:LR, maxiter=lmo.maxiters)
    # type annotation because of Arpack instability
    unit_vec::Vector{T} = vec(evec)
    # scaling by sqrt(radius) so that x x^T has spectral norm radius while using a single vector
    unit_vec .*= sqrt(lmo.radius)
    return FrankWolfe.RankOneMatrix(unit_vec, unit_vec)
end

"""
    UnitSpectrahedronLMO{T,M}(radius::T, gradient_container::M)

Feasible set of PSD matrices with bounded trace:
```
{X ∈ 𝕊_n^+, trace(X) ≤ radius}
```
`gradient_container` is used to store the symmetrized negative direction.
`ensure_symmetry` indicates whether the linear function is made symmetric before computing the eigenvector.
"""
struct UnitSpectrahedronLMO{T,M} <: LinearMinimizationOracle
    radius::T
    gradient_container::M
    ensure_symmetry::Bool
end

function UnitSpectrahedronLMO(radius::T, side_dimension::Int, ensure_symmetry::Bool=true) where {T}
    return UnitSpectrahedronLMO(
        radius,
        Matrix{T}(undef, side_dimension, side_dimension),
        ensure_symmetry,
    )
end

UnitSpectrahedronLMO(radius::Integer, side_dimension::Int) =
    UnitSpectrahedronLMO(float(radius), side_dimension)

function compute_extreme_point(
    lmo::UnitSpectrahedronLMO{T},
    direction::M;
    v=nothing,
    maxiters=500,
    kwargs...,
) where {T,M<:AbstractMatrix}
    lmo.gradient_container .= direction
    if !(M <: Union{LinearAlgebra.Symmetric,LinearAlgebra.Diagonal,LinearAlgebra.UniformScaling}) &&
       lmo.ensure_symmetry
        # make gradient symmetric
        @. lmo.gradient_container += direction'
    end
    lmo.gradient_container .*= -1

    e_val::Vector{T}, evec::Matrix{T} =
        Arpack.eigs(lmo.gradient_container; nev=1, which=:LR, maxiter=maxiters)
    # type annotation because of Arpack instability
    unit_vec::Vector{T} = vec(evec)
    if e_val[1] < 0
        # return a zero rank-one matrix
        unit_vec .*= 0
    else
        # scaling by sqrt(radius) so that x x^T has spectral norm radius while using a single vector
        unit_vec .*= sqrt(lmo.radius)
    end
    return FrankWolfe.RankOneMatrix(unit_vec, unit_vec)
end

function convert_mathopt(
    lmo::Union{SpectraplexLMO{T},UnitSpectrahedronLMO{T}},
    optimizer::OT;
    side_dimension::Integer,
    use_modify::Bool=true,
    kwargs...,
) where {T,OT}
    MOI.empty!(optimizer)
    X = MOI.add_variables(optimizer, side_dimension * side_dimension)
    MOI.add_constraint(optimizer, X, MOI.PositiveSemidefiniteConeSquare(side_dimension))
    sum_diag_terms = MOI.ScalarAffineFunction{T}([], zero(T))
    # collect diagonal terms of the matrix
    for i in 1:side_dimension
        push!(sum_diag_terms.terms, MOI.ScalarAffineTerm(one(T), X[i+side_dimension*(i-1)]))
    end
    constraint_set = if lmo isa SpectraplexLMO
        MOI.EqualTo(lmo.radius)
    else
        MOI.LessThan(lmo.radius)
    end
    MOI.add_constraint(optimizer, sum_diag_terms, constraint_set)
    return MathOptLMO(optimizer, use_modify)
end

"""
    EllipsoidLMO(A, c, r)

Linear minimization over an ellipsoid centered at `c` of radius `r`:
```
x: (x - c)^T A (x - c) ≤ r
```

The LMO stores the factorization `F` of A that is used to solve linear systems `A⁻¹ x`.
The result of the linear system solve is stored in `buffer`.
The ellipsoid is assumed to be full-dimensional -> A is positive definite.
"""
struct EllipsoidLMO{AT,FT,CT,T,BT} <: LinearMinimizationOracle
    A::AT
    F::FT
    center::CT
    radius::T
    buffer::BT
end

function EllipsoidLMO(A, center, radius)
    F = cholesky(A)
    buffer = radius * similar(center)
    return EllipsoidLMO(A, F, center, radius, buffer)
end

EllipsoidLMO(A) = EllipsoidLMO(A, zeros(size(A, 1)), true)

function compute_extreme_point(lmo::EllipsoidLMO, direction; v=nothing, kwargs...)
    if v === nothing
        # used for type promotion
        v = lmo.center + false * lmo.radius * direction
    else
        copyto!(v, lmo.center)
    end
    # buffer = A⁻¹ direction
    ldiv!(lmo.buffer, lmo.F, direction)
    scaling = sqrt(lmo.radius) / sqrt(dot(direction, lmo.buffer))
    # v = v - I * buffer * scaling
    mul!(v, I, lmo.buffer, -scaling, true)
    return v
end


"""
    OrderWeightNormLMO(weights,radius)
    
LMO with feasible set being the atomic ordered weighted l1 norm: https://arxiv.org/pdf/1409.4271

```
C = {x ∈ R^n, Ω_w(x) ≤ R} 
```

"""
<<<<<<< HEAD
struct OrderWeightNormLMO{R,B,D} <: LinearMinimizationOracle
=======
struct OrderWeightNormLMO{W,R,B,D} <: LinearMinimizationOracle
    weights::W
>>>>>>> 8ec7ca70
    radius::R
    mat_B::B
    direction_abs::D
end

function OrderWeightNormLMO(weights, radius)
    N = length(weights)
<<<<<<< HEAD
    B = zeros(N)
=======
    mat = zeros(eltype(weights),N,N)
>>>>>>> 8ec7ca70
    s = zero(eltype(weights))
    w_sort = sort(weights,rev=true)
    for i in 1:N
<<<<<<< HEAD
        s += weights[i]
        B[i] = 1/s
    end
    direction_abs = similar(weights)
    return OrderWeightNormLMO(radius,B,direction_abs)
=======
        s += w_sort[i]
        for j in 1:i
            mat[i,j] = 1 / s
        end
    end
    direction_abs = similar(weights)
    return OrderWeightNormLMO(weights, radius, mat, direction_abs)
>>>>>>> 8ec7ca70
end

function compute_extreme_point(
    lmo::OrderWeightNormLMO,
    direction::M;
    v=nothing,
    kwargs...,
) where {M}
    for i in eachindex(direction)
        lmo.direction_abs[i] = abs(direction[i])
    end
    perm_grad = sortperm(lmo.direction_abs,rev=true)
    max = 0
    ind = 1
    N = length(lmo.mat_B)
    for i in 1:N
        scal = 0
        for k in 1:i
            scal += lmo.mat_B[i]*(lmo.direction_abs[perm_grad])[k]
        end
        if(scal > max)
            max = scal
            ind = i
        end
    end
    b = zeros(N)
    for i in 1:ind
        b[i] = lmo.mat_B[ind]
    end
    v = (lmo.radius).*sign.(-1*direction).*((b)[sortperm(perm_grad)])
    return v
end<|MERGE_RESOLUTION|>--- conflicted
+++ resolved
@@ -370,14 +370,9 @@
 ```
 C = {x ∈ R^n, Ω_w(x) ≤ R} 
 ```
-
-"""
-<<<<<<< HEAD
+The weights are assumed to be positive.
+"""
 struct OrderWeightNormLMO{R,B,D} <: LinearMinimizationOracle
-=======
-struct OrderWeightNormLMO{W,R,B,D} <: LinearMinimizationOracle
-    weights::W
->>>>>>> 8ec7ca70
     radius::R
     mat_B::B
     direction_abs::D
@@ -385,29 +380,15 @@
 
 function OrderWeightNormLMO(weights, radius)
     N = length(weights)
-<<<<<<< HEAD
     B = zeros(N)
-=======
-    mat = zeros(eltype(weights),N,N)
->>>>>>> 8ec7ca70
     s = zero(eltype(weights))
     w_sort = sort(weights,rev=true)
     for i in 1:N
-<<<<<<< HEAD
-        s += weights[i]
+        s += w_sort[i]
         B[i] = 1/s
     end
     direction_abs = similar(weights)
     return OrderWeightNormLMO(radius,B,direction_abs)
-=======
-        s += w_sort[i]
-        for j in 1:i
-            mat[i,j] = 1 / s
-        end
-    end
-    direction_abs = similar(weights)
-    return OrderWeightNormLMO(weights, radius, mat, direction_abs)
->>>>>>> 8ec7ca70
 end
 
 function compute_extreme_point(
