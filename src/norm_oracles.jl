import Arpack

"""
    LpNormLMO{T, p}(right_hand_side)

LMO with feasible set being a bound on the L-p norm:
```
C = {x ∈ R^n, norm(x, p) ≤ right_hand_side}
```
"""
struct LpNormLMO{T,p} <: LinearMinimizationOracle
    right_hand_side::T
end

LpNormLMO{p}(right_hand_side::T) where {T,p} = LpNormLMO{T,p}(right_hand_side)

function compute_extreme_point(lmo::LpNormLMO{T,2}, direction; kwargs...) where {T}
    dir_norm = norm(direction, 2)
    res = similar(direction)
    n = length(direction)
    # if direction numerically 0
    if dir_norm <= 10eps(eltype(direction))
        @. res = lmo.right_hand_side / sqrt(n)
    else
        @. res = -lmo.right_hand_side * direction / dir_norm
    end
    return res
end

function compute_extreme_point(lmo::LpNormLMO{T,Inf}, direction; kwargs...) where {T}
    return -[lmo.right_hand_side * (1 - 2signbit(d)) for d in direction]
end

function compute_extreme_point(lmo::LpNormLMO{T,1}, direction; kwargs...) where {T}
    idx = 0
    v = -one(eltype(direction))
    for i in eachindex(direction)
        if abs(direction[i]) > v
            v = abs(direction[i])
            idx = i
        end
    end
    sign_coeff = sign(direction[idx])
    if sign_coeff == 0.0
        sign_coeff -= 1
    end
    return ScaledHotVector(-lmo.right_hand_side * sign_coeff, idx, length(direction))
end

function compute_extreme_point(lmo::LpNormLMO{T,p}, direction; kwargs...) where {T,p}
    # covers the case where the Inf or 1 is of another type
    if p == Inf
        return compute_extreme_point(LpNormLMO{T,Inf}(lmo.right_hand_side), direction)
    elseif p == 1
        return compute_extreme_point(LpNormLMO{T,1}(lmo.right_hand_side), direction)
    end
    q = p / (p - 1)
    pow_ratio = q / p
    q_norm = norm(direction, q)^(pow_ratio)
    # handle zero_direction first
    # assuming the direction is a vector of 1
    if q_norm < eps()
        one_vec = trues(length(direction))
        return @. -lmo.right_hand_side * one_vec^(pow_ratio) / oftype(q_norm, 1)
    end
    return @. -lmo.right_hand_side * sign(direction) * abs(direction)^(pow_ratio) / q_norm
end


# temporary oracle for l_1 ball to

struct L1ballDense{T} <: LinearMinimizationOracle
    right_hand_side::T
end


function compute_extreme_point(lmo::L1ballDense{T}, direction; kwargs...) where {T}
    idx = 0
    v = -1.0
    for i in eachindex(direction)
        if abs(direction[i]) > v
            v = abs(direction[i])
            idx = i
        end
    end

    aux = zeros(T, length(direction))
    aux[idx] = T(-lmo.right_hand_side * sign(direction[idx]))
    return aux
end

"""
    KNormBallLMO{T}(K::Int, right_hand_side::T)

LMO for the K-norm ball, intersection of L_1-ball (τK) and L_∞-ball (τ/K)
```
C_{K,τ} = conv { B_1(τ) ∪ B_∞(τ / K) }
```
with `τ` the `right_hand_side` parameter.
"""
struct KNormBallLMO{T} <: LinearMinimizationOracle
    K::Int
    right_hand_side::T
end

function compute_extreme_point(lmo::KNormBallLMO{T}, direction; kwargs...) where {T}
    K = max(min(lmo.K, length(direction)), 1)

    oinf = zero(eltype(direction))
    idx_l1 = 0
    val_l1 = -one(eltype(direction))
    v = similar(direction)

    @inbounds for (i, dir_val) in enumerate(direction)
        temp = -lmo.right_hand_side / K * sign(dir_val)
        v[i] = temp
        oinf += dir_val * temp
        abs_v = abs(dir_val)
        if abs_v > val_l1
            idx_l1 = i
            val_l1 = abs_v
        end
    end

    v1 = ScaledHotVector(-lmo.right_hand_side * sign(direction[idx_l1]), idx_l1, length(direction))
    o1 = dot(v1, direction)
    if o1 < oinf
        v .= v1
    end
    return v
end

"""
    NuclearNormLMO{T}(radius)

LMO over matrices that have a nuclear norm less than `radius`.
The LMO returns the best rank-one approximation matrix with singular value `radius`, computed with Arpack.
"""
struct NuclearNormLMO{T} <: LinearMinimizationOracle
    radius::T
end

NuclearNormLMO{T}() where {T} = NuclearNormLMO{T}(one(T))
NuclearNormLMO() = NuclearNormLMO(1.0)

<<<<<<< HEAD
function compute_extreme_point(lmo::NuclearNormLMO, direction::AbstractMatrix; tol=1e-8, kwargs...)
=======
"""
Best rank-one approximation using the greatest singular value computed with Arpack.

Warning: this does not work (yet) with all number types, BigFloat and Float16 fail.
"""
function compute_extreme_point(lmo::NuclearNormLMO{TL}, direction::AbstractMatrix{TD}; tol=1e-8, kwargs...) where {TL, TD}
    T = promote_type(TD, TL)
>>>>>>> 9280e6f0
    Z = Arpack.svds(direction, nsv=1, tol=tol)[1]
    u = -lmo.radius * view(Z.U, :)
    return RankOneMatrix(u::Vector{T}, Z.V[:]::Vector{T})
end

function convert_mathopt(
    lmo::NuclearNormLMO,
    optimizer::OT;
    row_dimension::Integer,
    col_dimension::Integer,
    kwargs...,
) where {OT}
    MOI.empty!(optimizer)
    x = MOI.add_variables(optimizer, row_dimension * col_dimension)
    (t, _) = MOI.add_constrained_variable(optimizer, MOI.LessThan(lmo.radius))
    MOI.add_constraint(optimizer, [t; x], MOI.NormNuclearCone(row_dimension, col_dimension))
    return MathOptLMO(optimizer)
end

"""
    SpectraplexLMO{T,M}(radius::T,gradient_container::M,ensure_symmetry::Bool=true)

Feasible set
```
{X ∈ 𝕊_n^+, trace(X) == radius}
```
`gradient_container` is used to store the symmetrized negative direction.
`ensure_symmetry` indicates whether the linear function is made symmetric before computing the eigenvector.
"""
struct SpectraplexLMO{T,M} <: LinearMinimizationOracle
    radius::T
    gradient_container::M
    ensure_symmetry::Bool
end

function SpectraplexLMO(radius::T, side_dimension::Int, ensure_symmetry::Bool=true) where {T}
    return SpectraplexLMO(
        radius,
        Matrix{T}(undef, side_dimension, side_dimension),
        ensure_symmetry,
    )
end

function SpectraplexLMO(radius::Integer, side_dimension::Int, ensure_symmetry::Bool=true)
    return SpectraplexLMO(float(radius), side_dimension, ensure_symmetry)
end

function compute_extreme_point(lmo::SpectraplexLMO{T}, direction::M; maxiters=500, kwargs...) where {T,M <: AbstractMatrix}
    lmo.gradient_container .= direction
    if !(M <: Union{LinearAlgebra.Symmetric, LinearAlgebra.Diagonal, LinearAlgebra.UniformScaling}) && lmo.ensure_symmetry
        # make gradient symmetric
        @. lmo.gradient_container += direction'
    end
    lmo.gradient_container .*= -1

    _, evec = Arpack.eigs(lmo.gradient_container; nev=1, which=:LR, maxiter=maxiters)
    # type annotation because of Arpack instability
    unit_vec::Vector{T} = vec(evec)
    # scaling by sqrt(radius) so that x x^T has spectral norm radius while using a single vector
    unit_vec .*= sqrt(lmo.radius)
    return FrankWolfe.RankOneMatrix(unit_vec, unit_vec)
end

"""
    UnitSpectrahedronLMO{T,M}(radius::T, gradient_container::M)

Feasible set of PSD matrices with bounded trace:
```
{X ∈ 𝕊_n^+, trace(X) ≤ radius}
```
`gradient_container` is used to store the symmetrized negative direction.
`ensure_symmetry` indicates whether the linear function is made symmetric before computing the eigenvector.
"""
struct UnitSpectrahedronLMO{T,M} <: LinearMinimizationOracle
    radius::T
    gradient_container::M
    ensure_symmetry::Bool
end

function UnitSpectrahedronLMO(radius::T, side_dimension::Int, ensure_symmetry::Bool=true) where {T}
    return UnitSpectrahedronLMO(
        radius,
        Matrix{T}(undef, side_dimension, side_dimension),
        ensure_symmetry,
    )
end

UnitSpectrahedronLMO(radius::Integer, side_dimension::Int) = UnitSpectrahedronLMO(float(radius), side_dimension)

function compute_extreme_point(lmo::UnitSpectrahedronLMO{T}, direction::M; maxiters=500, kwargs...) where {T, M <: AbstractMatrix}
    lmo.gradient_container .= direction
    if !(M <: Union{LinearAlgebra.Symmetric, LinearAlgebra.Diagonal, LinearAlgebra.UniformScaling}) && lmo.ensure_symmetry
        # make gradient symmetric
        @. lmo.gradient_container += direction'
    end
    lmo.gradient_container .*= -1

    e_val::Vector{T}, evec::Matrix{T} = Arpack.eigs(lmo.gradient_container; nev=1, which=:LR, maxiter=maxiters)
    # type annotation because of Arpack instability
    unit_vec::Vector{T} = vec(evec)
    if e_val[1] < 0
        # return a zero rank-one matrix
        unit_vec .*= 0
    else
        # scaling by sqrt(radius) so that x x^T has spectral norm radius while using a single vector
        unit_vec .*= sqrt(lmo.radius)
    end
    return FrankWolfe.RankOneMatrix(unit_vec, unit_vec)
end

function convert_mathopt(
    lmo::Union{SpectraplexLMO{T}, UnitSpectrahedronLMO{T}},
    optimizer::OT;
    side_dimension::Integer,
    kwargs...,
) where {T, OT}
    MOI.empty!(optimizer)
    X = MOI.add_variables(optimizer, side_dimension * side_dimension)
    MOI.add_constraint(optimizer, X, MOI.PositiveSemidefiniteConeSquare(side_dimension))
    sum_diag_terms = MOI.ScalarAffineFunction{T}([],zero(T))
    # collect diagonal terms of the matrix
    for i in 1:side_dimension
        push!(sum_diag_terms.terms, MOI.ScalarAffineTerm(one(T), X[i + side_dimension * (i-1)]))
    end
    constraint_set = if lmo isa SpectraplexLMO
        MOI.EqualTo(lmo.radius)
    else
        MOI.LessThan(lmo.radius)
    end
    MOI.add_constraint(optimizer, sum_diag_terms, constraint_set)
    return MathOptLMO(optimizer)
end<|MERGE_RESOLUTION|>--- conflicted
+++ resolved
@@ -143,17 +143,8 @@
 NuclearNormLMO{T}() where {T} = NuclearNormLMO{T}(one(T))
 NuclearNormLMO() = NuclearNormLMO(1.0)
 
-<<<<<<< HEAD
-function compute_extreme_point(lmo::NuclearNormLMO, direction::AbstractMatrix; tol=1e-8, kwargs...)
-=======
-"""
-Best rank-one approximation using the greatest singular value computed with Arpack.
-
-Warning: this does not work (yet) with all number types, BigFloat and Float16 fail.
-"""
 function compute_extreme_point(lmo::NuclearNormLMO{TL}, direction::AbstractMatrix{TD}; tol=1e-8, kwargs...) where {TL, TD}
     T = promote_type(TD, TL)
->>>>>>> 9280e6f0
     Z = Arpack.svds(direction, nsv=1, tol=tol)[1]
     u = -lmo.radius * view(Z.U, :)
     return RankOneMatrix(u::Vector{T}, Z.V[:]::Vector{T})
