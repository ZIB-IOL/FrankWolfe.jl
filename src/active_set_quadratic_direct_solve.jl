--- conflicted
+++ resolved
@@ -312,12 +312,7 @@
     for i in 2:nv
         lhs = MOI.ScalarAffineFunction{Float64}([], 0.0)
         Base.sizehint!(lhs.terms, nv)
-<<<<<<< HEAD
-        if as.active_set isa ActiveSetQuadraticProductCaching ||
-           as.active_set isa ActiveSetQuadraticPartialCaching
-=======
-        if as.active_set isa Union{ActiveSetQuadraticProductCaching, ActiveSetPartialCaching}
->>>>>>> 71fdff12
+        if as.active_set isa Union{ActiveSetQuadraticProductCaching, ActiveSetQuadraticPartialCaching}
             # dots_A is a lower triangular matrix
             for j in 1:i
                 push!(
