--- conflicted
+++ resolved
@@ -312,24 +312,14 @@
     for i in 2:nv
         lhs = MOI.ScalarAffineFunction{Float64}([], 0.0)
         Base.sizehint!(lhs.terms, nv)
-        if as.active_set isa ActiveSetQuadraticProductCaching || as.active_set isa ActiveSetPartialCaching
+        if as.active_set isa ActiveSetQuadraticProductCaching ||
+           as.active_set isa ActiveSetPartialCaching
             # dots_A is a lower triangular matrix
             for j in 1:i
-<<<<<<< HEAD
-                push!(lhs.terms, MOI.ScalarAffineTerm(c * (as.active_set.dots_A[i][j] - as.active_set.dots_A[j][1]), λ[j]))
-            end
-            for j in i+1:nv
-                push!(lhs.terms, MOI.ScalarAffineTerm(c * (as.active_set.dots_A[j][i] - as.active_set.dots_A[j][1]), λ[j]))
-            end
-            if as.active_set isa ActiveSetQuadraticProductCaching
-                rhs = as.active_set.dots_b[1] - as.active_set.dots_b[i]
-            else
-                rhs = dot(as.atoms[1], as.b) - dot(as.atoms[i], as.b)
-=======
                 push!(
                     lhs.terms,
                     MOI.ScalarAffineTerm(
-                        as.active_set.dots_A[i][j] - as.active_set.dots_A[j][1],
+                        c * (as.active_set.dots_A[i][j] - as.active_set.dots_A[j][1]),
                         λ[j],
                     ),
                 )
@@ -338,11 +328,15 @@
                 push!(
                     lhs.terms,
                     MOI.ScalarAffineTerm(
-                        as.active_set.dots_A[j][i] - as.active_set.dots_A[j][1],
+                        c * (as.active_set.dots_A[j][i] - as.active_set.dots_A[j][1]),
                         λ[j],
                     ),
                 )
->>>>>>> 347e2300
+            end
+            if as.active_set isa ActiveSetQuadraticProductCaching
+                rhs = as.active_set.dots_b[1] - as.active_set.dots_b[i]
+            else
+                rhs = dot(as.atoms[1], as.b) - dot(as.atoms[i], as.b)
             end
         else
             # replaces direct sum because of MOI and MutableArithmetic slow sums
