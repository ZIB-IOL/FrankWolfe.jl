--- conflicted
+++ resolved
@@ -61,41 +61,4 @@
 is_tracking_lmo(lmo) = false
 is_tracking_lmo(lmo::TrackingLMO) = true
 
-<<<<<<< HEAD
-TrackingLMO(lmo) = TrackingLMO(lmo, 0)
-
-"""
-    tracking_trajectory_callback(storage)
-
-Similar to `trajectory_callback`, appropriate for tracking vanilla frank_wolfe without lmo caching.
-Pushes the state at each iteration to the passed storage.
-The state data is only the 5 first fields, gamma and 3 call counters, usually
-`(t, primal, dual, dual_gap, time, gamma, function_calls, gradient_calls, lmo_calls)`
-"""
-function tracking_trajectory_callback(storage)
-    return function tracking_push_trajectory!(state)
-        base_tuple = callback_state(state)
-        complete_tuple = tuple(base_tuple..., state.gamma, state.f.counter, state.grad!.counter, state.lmo.counter)
-        return push!(storage, complete_tuple)
-    end
-end
-
-"""
-    tracking_cached_trajectory_callback(storage)
-
-Similar to `trajectory_callback`, appropriate for tracking progress with cached LMOs, e.g. lazified_conditional_gradient.
-Pushes the state at each iteration to the passed storage.
-The state data is only the 5 first fields, gamma and 3 call counters, usually
-`(t, primal, dual, dual_gap, time, gamma, function_calls, gradient_calls, lmo_calls)`
-For this callback, the counter method is accessed through the inner LMO inside its CacheLMO wrapper
-"""
-function tracking_cached_trajectory_callback(storage)
-    return function tracking_push_trajectory!(state)
-        base_tuple = callback_state(state)
-        complete_tuple = tuple(base_tuple..., state.gamma, state.f.counter, state.grad!.counter, state.lmo.inner.counter)
-        return push!(storage, complete_tuple)
-    end
-end
-=======
-TrackingLMO(lmo) = TrackingLMO(lmo, 0)
->>>>>>> 5f5b411f
+TrackingLMO(lmo) = TrackingLMO(lmo, 0)