"""
A function acting like the normal `grad!`
but tracking the number of calls.
"""
mutable struct TrackingGradient{G} <: Function
    grad!::G
    counter::Int
end

TrackingGradient(grad!) = TrackingGradient(grad!, 0)

function (tg::TrackingGradient)(storage, x)
    tg.counter += 1
    return tg.grad!(storage, x)
end


"""
A function acting like the normal objective `f`
but tracking the number of calls.
"""
mutable struct TrackingObjective{F} <: Function
    f::F
    counter::Int
end

TrackingObjective(f) = TrackingObjective(f, 0)

function (tf::TrackingObjective)(x)
    tf.counter += 1
    return tf.f(x)
end

function wrap_objective(to::TrackingObjective)
    function f(x)
        to.counter += 1
        return to.f(x)
    end
    function grad!(storage,x)
        to.counter += 1
        return to.g(storage ,x)
    end
    return (f,grad!)
end

"""
    TrackingLMO{LMO}(lmo)

An LMO wrapping another one and tracking the number of calls.
"""
mutable struct TrackingLMO{LMO} <: LinearMinimizationOracle
    lmo::LMO
    counter::Int
end

function compute_extreme_point(lmo::TrackingLMO, x; kwargs...)
    lmo.counter += 1
    return compute_extreme_point(lmo.lmo, x)
end

is_tracking_lmo(lmo) = false
is_tracking_lmo(lmo::TrackingLMO) = true

TrackingLMO(lmo) = TrackingLMO(lmo, 0)


"""
A function acting like the passed callback,
    but adding the state to the storage variable.
    The state data is only the 5 first fields, gamma and 3 call counters, usually
`(t, primal, dual, dual_gap, time, gamma, function_calls, gradient_calls, lmo_calls)`
"""
mutable struct TrackingCallback{C} <: Function
    callback::C
    storage::Vector
end

TrackingCallback(callback) = TrackingCallback(callback, [])
TrackingCallback() = TrackingCallback(state->false, [])

function (tc::TrackingCallback)(state)
    base_tuple = Tuple(state)[1:5]
    complete_tuple = tuple(base_tuple..., state.gamma, state.f.counter, state.grad.counter, state.lmo.counter)
    push!(tc.storage, complete_tuple)
    return tc.callback(state)
end

"""
A function acting like the passed callback for cached LMOs,
    but adding the state to the storage variable.
    The state data is only the 5 first fields, gamma and 3 call counters, usually
`(t, primal, dual, dual_gap, time, gamma, function_calls, gradient_calls, lmo_calls)`
"""
<<<<<<< HEAD
function tracking_cached_trajectory_callback(storage)
    return function tracking_push_trajectory!(state)
        base_tuple = Tuple(state)[1:5]
        complete_tuple = tuple(base_tuple..., state.gamma, state.f.counter, state.grad!.counter, state.lmo.inner.counter)
        return push!(storage, complete_tuple)
    end
end


"""

Runs a function at a commit on a repo and afterwards goes back
to the original commit / branch.
"""
function withcommit(f, repo, commit)
    original_commit = shastring(repo, "HEAD")
    LibGit2.transact(repo) do r
        branch = try LibGit2.branch(r) catch err; nothing end
        try
            LibGit2.checkout!(r, shastring(r, commit))
            f()
        catch err
            rethrow(err)
        finally
            if branch !== nothing
                LibGit2.branch!(r, branch)
            else
                LibGit2.checkout!(r, original_commit)
            end
        end
    end
end

shastring(r::LibGit2.GitRepo, targetname) = string(LibGit2.revparseid(r, targetname))
shastring(dir::AbstractString, targetname) = LibGit2.with(r -> shastring(r, targetname), LibGit2.GitRepo(dir))
=======
mutable struct TrackingCachedCallback{C} <: Function
    callback::C
    storage::Vector
end

TrackingCachedCallback(callback) = TrackingCachedCallback(callback, [])
TrackingCachedCallback() = TrackingCachedCallback(state->false, [])

function (tc::TrackingCachedCallback)(state)
    base_tuple = Tuple(state)[1:5]
    complete_tuple = tuple(base_tuple..., state.gamma, state.f.counter, state.grad.counter, state.lmo.inner.counter)
    push!(tc.storage, complete_tuple)
    return tc.callback(state)
end
>>>>>>> ca6a87ce
<|MERGE_RESOLUTION|>--- conflicted
+++ resolved
@@ -91,13 +91,19 @@
     The state data is only the 5 first fields, gamma and 3 call counters, usually
 `(t, primal, dual, dual_gap, time, gamma, function_calls, gradient_calls, lmo_calls)`
 """
-<<<<<<< HEAD
-function tracking_cached_trajectory_callback(storage)
-    return function tracking_push_trajectory!(state)
-        base_tuple = Tuple(state)[1:5]
-        complete_tuple = tuple(base_tuple..., state.gamma, state.f.counter, state.grad!.counter, state.lmo.inner.counter)
-        return push!(storage, complete_tuple)
-    end
+mutable struct TrackingCachedCallback{C} <: Function
+    callback::C
+    storage::Vector
+end
+
+TrackingCachedCallback(callback) = TrackingCachedCallback(callback, [])
+TrackingCachedCallback() = TrackingCachedCallback(state->false, [])
+
+function (tc::TrackingCachedCallback)(state)
+    base_tuple = Tuple(state)[1:5]
+    complete_tuple = tuple(base_tuple..., state.gamma, state.f.counter, state.grad.counter, state.lmo.inner.counter)
+    push!(tc.storage, complete_tuple)
+    return tc.callback(state)
 end
 
 
@@ -126,20 +132,4 @@
 end
 
 shastring(r::LibGit2.GitRepo, targetname) = string(LibGit2.revparseid(r, targetname))
-shastring(dir::AbstractString, targetname) = LibGit2.with(r -> shastring(r, targetname), LibGit2.GitRepo(dir))
-=======
-mutable struct TrackingCachedCallback{C} <: Function
-    callback::C
-    storage::Vector
-end
-
-TrackingCachedCallback(callback) = TrackingCachedCallback(callback, [])
-TrackingCachedCallback() = TrackingCachedCallback(state->false, [])
-
-function (tc::TrackingCachedCallback)(state)
-    base_tuple = Tuple(state)[1:5]
-    complete_tuple = tuple(base_tuple..., state.gamma, state.f.counter, state.grad.counter, state.lmo.inner.counter)
-    push!(tc.storage, complete_tuple)
-    return tc.callback(state)
-end
->>>>>>> ca6a87ce
+shastring(dir::AbstractString, targetname) = LibGit2.with(r -> shastring(r, targetname), LibGit2.GitRepo(dir))