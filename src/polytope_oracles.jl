
"""
    KSparseLMO{T}(K::Int, right_hand_side::T)

LMO for the K-sparse polytope:
```
C = B_1(τK) ∩ B_∞(τ)
```
with `τ` the `right_hand_side` parameter.
The LMO results in a vector with the K largest absolute values
of direction, taking values `-τ sign(x_i)`.
"""
struct KSparseLMO{T} <: LinearMinimizationOracle
    K::Int
    right_hand_side::T
end

function compute_extreme_point(lmo::KSparseLMO{T}, direction; kwargs...) where {T}
    K = min(lmo.K, length(direction))
    K_indices = sortperm(direction[1:K], by=abs, rev=true)
    K_values = direction[K_indices]
    for idx in K+1:length(direction)
        new_val = direction[idx]
        # new greater value: shift everything right
        if abs(new_val) > abs(K_values[1])
            K_values[2:end] .= K_values[1:end-1]
            K_indices[2:end] .= K_indices[1:end-1]
            K_indices[1] = idx
            K_values[1] = new_val
            # new value in the interior
        elseif abs(new_val) > abs(K_values[K])
            # NOTE: not out of bound since unreachable with K=1
            j = K - 1
            while abs(new_val) > abs(K_values[j])
                j -= 1
            end
            K_values[j+1:end] .= K_values[j:end-1]
            K_indices[j+1:end] .= K_indices[j:end-1]
            K_values[j+1] = new_val
            K_indices[j+1] = idx
        end
    end
    v = spzeros(T, length(direction))
    for (idx, val) in zip(K_indices, K_values)
        v[idx] = -lmo.right_hand_side * sign(val)
    end
    return v
end

function convert_mathopt(
    lmo::KSparseLMO{T},
    optimizer::OT;
    dimension::Integer,
    kwargs...,
) where {T,OT}
    τ = lmo.right_hand_side
    n = dimension
    K = min(lmo.K, n)
    MOI.empty!(optimizer)
    x = MOI.add_variables(optimizer, n)
    tinf = MOI.add_variable(optimizer)
    MOI.add_constraint(optimizer, MOI.VectorOfVariables([tinf; x]), MOI.NormInfinityCone(n + 1))
    MOI.add_constraint(optimizer, tinf, MOI.LessThan(τ))
    t1 = MOI.add_variable(optimizer)
    MOI.add_constraint(optimizer, MOI.VectorOfVariables([t1; x]), MOI.NormOneCone(n + 1))
    MOI.add_constraint(optimizer, t1, MOI.LessThan(τ * K))
    return MathOptLMO(optimizer)
end

"""
    BirkhoffPolytopeLMO

The Birkhoff polytope encodes doubly stochastic matrices.
Its extreme vertices are all permutation matrices of side-dimension `dimension`.
"""
struct BirkhoffPolytopeLMO <: LinearMinimizationOracle end

function compute_extreme_point(
    ::BirkhoffPolytopeLMO,
    direction::AbstractMatrix{T};
    kwargs...,
) where {T}
    n = size(direction, 1)
    n == size(direction, 2) ||
        DimensionMismatch("direction should be square and matching BirkhoffPolytopeLMO dimension")
    res_mat = Hungarian.munkres(direction)
    m = spzeros(Bool, n, n)
    (rows, cols, vals) = SparseArrays.findnz(res_mat)
    @inbounds for i in eachindex(cols)
        m[rows[i], cols[i]] = vals[i] == 2
    end
    m = convert(SparseArrays.SparseMatrixCSC{Float64,Int64}, m)
    return m
end

function compute_extreme_point(
    lmo::BirkhoffPolytopeLMO,
    direction::AbstractVector{T};
    kwargs...,
) where {T}
    nsq = length(direction)
    n = isqrt(nsq)
    return compute_extreme_point(lmo, reshape(direction, n, n); kwargs...)
end

function convert_mathopt(
    ::BirkhoffPolytopeLMO,
    optimizer::OT;
    dimension::Integer,
    kwargs...,
) where {OT}
    n = dimension
    MOI.empty!(optimizer)
    (x, _) = MOI.add_constrained_variables(optimizer, fill(MOI.Interval(0.0, 1.0), n * n))
    xmat = reshape(x, n, n)
    for idx in 1:n
        # column constraint
        MOI.add_constraint(
            optimizer,
            MOI.ScalarAffineFunction(MOI.ScalarAffineTerm.(ones(n), xmat[:, idx]), 0.0),
            MOI.EqualTo(1.0),
        )
        # row constraint
        MOI.add_constraint(
            optimizer,
            MOI.ScalarAffineFunction(MOI.ScalarAffineTerm.(ones(n), xmat[idx, :]), 0.0),
            MOI.EqualTo(1.0),
        )
    end
    return MathOptLMO(optimizer)
end


"""
    ScaledBoundLInfNormBall(lower_bounds, upper_bounds)

<<<<<<< HEAD
Polytope similar to a L-inf-ball with shifted and scaled bounds.
It is similar to a hypercube, but with two bounds in the form of two scaled unit vectors for each axis.
The midpoint of the polytope is the midpoint of the upper and lower bounds.
Lower and upper bounds are passed on as abstract vectors, possibly of different types.
For the standard L-inf-ball, i.e. the standard hypercube, all lower and upper bounds would be -1 and 1.
=======
Polytope similar to a L-inf-ball with shifted bounds or general box constraints.
Lower- and upper-bounds are passed on as abstract vectors, possibly of different types.
For the standard L-inf-ball, all lower- and upper-bounds would be -1 and 1.
>>>>>>> 6d438226
"""
struct ScaledBoundLInfNormBall{T, VT1 <: AbstractVector{T}, VT2 <: AbstractVector{T}} <: LinearMinimizationOracle
    lower_bounds::VT1
    upper_bounds::VT2
end

function compute_extreme_point(lmo::ScaledBoundLInfNormBall, direction; kwargs...)
    v=lower_bounds
    for i in eachindex(direction)
        if direction[i]*upper_bounds[i] < direction[i]*lower_bounds[i]
            v[i]=upper_bounds[i]
        end
    end
    return v
end


"""
    ScaledBoundL1NormBall(lower_bounds, upper_bounds)

Polytope similar to a L1-ball with shifted bounds.
It is the convex hull of two scaled unit vectors for each axis.
Lower and upper bounds are passed on as abstract vectors, possibly of different types.
For the standard L1-ball, all lower and upper bounds would be -1 and 1.
"""
struct ScaledBoundL1NormBall{T, VT1 <: AbstractVector{T}, VT2 <: AbstractVector{T}} <: LinearMinimizationOracle
    lower_bounds::VT1
    upper_bounds::VT2
end

function compute_extreme_point(lmo::ScaledBoundL1NormBall, direction; kwargs...)
    idx = 0
    lower = false
    val =  zero(eltype(direction))
    for i in eachindex(direction)
        if direction[i] > val
            val = direction[i]
            idx = i
            lower = true
        elseif -direction[i] > val
            val = -direction[i]
            idx = i
            lower = false
        end
    end
    # compute midpoint for all coordinates, replace with extreme coordinate on one
    # TODO use smarter array type if bounds are FillArrays
    v = (lmo.lower_bounds + lmo.upper_bounds) / 2
    # handle zero direction
    if idx == 0
        idx = 1
    end
    v[idx] = ifelse(lower, lmo.lower_bounds[idx], lmo.upper_bounds[idx])
    return v
end<|MERGE_RESOLUTION|>--- conflicted
+++ resolved
@@ -134,17 +134,9 @@
 """
     ScaledBoundLInfNormBall(lower_bounds, upper_bounds)
 
-<<<<<<< HEAD
-Polytope similar to a L-inf-ball with shifted and scaled bounds.
-It is similar to a hypercube, but with two bounds in the form of two scaled unit vectors for each axis.
-The midpoint of the polytope is the midpoint of the upper and lower bounds.
-Lower and upper bounds are passed on as abstract vectors, possibly of different types.
-For the standard L-inf-ball, i.e. the standard hypercube, all lower and upper bounds would be -1 and 1.
-=======
 Polytope similar to a L-inf-ball with shifted bounds or general box constraints.
 Lower- and upper-bounds are passed on as abstract vectors, possibly of different types.
 For the standard L-inf-ball, all lower- and upper-bounds would be -1 and 1.
->>>>>>> 6d438226
 """
 struct ScaledBoundLInfNormBall{T, VT1 <: AbstractVector{T}, VT2 <: AbstractVector{T}} <: LinearMinimizationOracle
     lower_bounds::VT1
