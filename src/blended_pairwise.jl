--- conflicted
+++ resolved
@@ -425,14 +425,9 @@
         grad!(gradient, x)
         v = compute_extreme_point(lmo, gradient)
         primal = f(x)
-<<<<<<< HEAD
-        phi = fast_dot(x, gradient) - fast_dot(v, gradient)
-        step_type = ST_LAST
-=======
         phi_new = fast_dot(x, gradient) - fast_dot(v, gradient)
         phi = phi_new < phi ? phi_new : phi
-        tt = last
->>>>>>> ce5279f6
+        step_type = ST_LAST
         tot_time = (time_ns() - time_start) / 1e9
         if callback !== nothing
             state = CallbackState(
