
"""
    LpNormLMO{T, p}(right_hand_side)

LMO with feasible set being a bound on the L-p norm:
```
C = {x ∈ R^n, norm(x, p) ≤ right_side}
```
"""
struct LpNormLMO{T,p} <: LinearMinimizationOracle
    right_hand_side::T
end

LpNormLMO{p}(right_hand_side::T) where {T,p} = LpNormLMO{T,p}(right_hand_side)

<<<<<<< HEAD
function compute_extreme_point(lmo::LpNormLMO{T,2}, direction) where {T}
    return -lmo.right_hand_side * direction / norm(direction, 2)
=======
function compute_extreme_point(lmo::LpNormLMO{T, 2}, direction) where {T}
    dir_norm = norm(direction, 2)
    res = similar(direction)
    n = length(direction)
    # if direction numerically 0, 
    if dir_norm <= 10eps(eltype(direction))
        @. res = lmo.right_hand_side / sqrt(n)
    else
        @. res = -lmo.right_hand_side * direction / dir_norm
    end
    return res
>>>>>>> 97dd21d5
end

function compute_extreme_point(lmo::LpNormLMO{T,Inf}, direction) where {T}
    return -lmo.right_hand_side * sign.(direction)
end

function compute_extreme_point(lmo::LpNormLMO{T,1}, direction) where {T}
    idx = 0
    v = -one(eltype(direction))
    for i in eachindex(direction)
        if abs(direction[i]) > v
            v = abs(direction[i])
            idx = i
        end
    end

    return MaybeHotVector(-lmo.right_hand_side * sign(direction[idx]), idx, length(direction))
end

function compute_extreme_point(lmo::LpNormLMO{T,p}, direction) where {T,p}
    # covers the case where the Inf or 1 is of another type
    if p == Inf
        return compute_extreme_point(LpNormLMO{T,Inf}(lmo.right_hand_side), direction)
    elseif p == 1
        return compute_extreme_point(LpNormLMO{T,1}(lmo.right_hand_side), direction)
    end
    q = p / (p - 1)
    pow_ratio = q / p
    q_norm = norm(direction, q)^(pow_ratio)
    return @. -lmo.right_hand_side * sign(direction) * abs(direction)^(pow_ratio) / q_norm
end


# temporary oracle for l_1 ball to

struct L1ballDense{T} <: LinearMinimizationOracle
    right_hand_side::T
end


function compute_extreme_point(lmo::L1ballDense{T}, direction) where {T}
    idx = 0
    v = -1.0
    for i in eachindex(direction)
        if abs(direction[i]) > v
            v = abs(direction[i])
            idx = i
        end
    end

    aux = zeros(T, length(direction))
    aux[idx] = T(-lmo.right_hand_side * sign(direction[idx]))
    return aux
end

"""
    KNormBallLMO{T}(K::Int, right_hand_side::T)

LMO for the K-norm ball, intersection of L_1-ball (τK) and L_∞-ball (τ/K)
```
C_{K,τ} = conv { B_1(τ) ∪ B_∞(τ / K) }
```
with `τ` the `right_hand_side` parameter.
"""
struct KNormBallLMO{T} <: LinearMinimizationOracle
    K::Int
    right_hand_side::T
end

function compute_extreme_point(lmo::KNormBallLMO{T}, direction) where {T}
    K = max(min(lmo.K, length(direction)), 1)
    v1 = compute_extreme_point(LpNormLMO{T,1}(lmo.right_hand_side), direction)
    vinf = compute_extreme_point(LpNormLMO{T,Inf}(lmo.right_hand_side / K), direction)
    o1 = dot(v1, direction)
    oinf = dot(vinf, direction)
    return o1 ≤ oinf ? v1 : vinf
end<|MERGE_RESOLUTION|>--- conflicted
+++ resolved
@@ -13,10 +13,6 @@
 
 LpNormLMO{p}(right_hand_side::T) where {T,p} = LpNormLMO{T,p}(right_hand_side)
 
-<<<<<<< HEAD
-function compute_extreme_point(lmo::LpNormLMO{T,2}, direction) where {T}
-    return -lmo.right_hand_side * direction / norm(direction, 2)
-=======
 function compute_extreme_point(lmo::LpNormLMO{T, 2}, direction) where {T}
     dir_norm = norm(direction, 2)
     res = similar(direction)
@@ -28,7 +24,6 @@
         @. res = -lmo.right_hand_side * direction / dir_norm
     end
     return res
->>>>>>> 97dd21d5
 end
 
 function compute_extreme_point(lmo::LpNormLMO{T,Inf}, direction) where {T}
