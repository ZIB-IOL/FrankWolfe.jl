

## interface functions for LMOs that are supported by the decomposition-invariant algorithm

"""
    is_decomposition_invariant_oracle(lmo)

Function to indicate whether the given LMO supports the decomposition-invariant interface.
This interface includes `compute_extreme_point` with a `lazy` keyword, `compute_inface_extreme_point`
and `dicg_maximum_step`.
"""
is_decomposition_invariant_oracle(::LinearMinimizationOracle) = false

"""
    compute_inface_extreme_point(lmo, direction, x; lazy, kwargs...)

LMO-like operation which computes a vertex minimizing in `direction` on the face defined by the current fixings.
Fixings are maintained by the oracle (or deduced from `x` itself).
"""
compute_inface_extreme_point(lmo, direction, x; lazy, kwargs...)

"""
    dicg_maximum_step(lmo, direction, x)

Given `x` the current iterate and `direction` the negative of the direction towards which the iterate will move,
determine a maximum step size `gamma_max`, such that `x - gamma_max * direction` is in the polytope.
"""
dicg_maximum_step(lmo, direction, x)

"""
    decomposition_invariant_conditional_gradient(f, grad!, lmo, x0; kwargs...)

Implements the Decomposition-Invariant Conditional Gradient from:
Garber, Ofer (2016), Linear-memory and decomposition-invariant linearly convergent conditional gradient algorithm for structured polytopes.
The algorithm performs pairwise steps with the away direction computed by calls to a modified linear oracle, see [`FrankWolfe.is_decomposition_invariant_oracle`](@ref) for the extended linear minimization oracle interface required.

$COMMON_ARGS

$COMMON_KWARGS

$RETURN
"""
function decomposition_invariant_conditional_gradient(
    f,
    grad!,
    lmo,
    x0;
    line_search::LineSearchMethod=Adaptive(),
    epsilon=1e-7,
    max_iteration=10000,
    print_iter=1000,
    trajectory=false,
    verbose=false,
    memory_mode::MemoryEmphasis=InplaceEmphasis(),
    gradient=nothing,
    callback=nothing,
    traj_data=[],
    timeout=Inf,
    lazy=false,
    use_strong_lazy = false,
    linesearch_workspace=nothing,
    sparsity_control=2.0,
    extra_vertex_storage=nothing,
)

    if !is_decomposition_invariant_oracle(lmo)
        error(
            "The provided LMO of type $(typeof(lmo)) does not support the decomposition-invariant interface",
        )
    end
    # format string for output of the algorithm
    format_string = "%6s %13s %14e %14e %14e %14e %14e\n"
    headers = ("Type", "Iteration", "Primal", "Dual", "Dual Gap", "Time", "It/sec")
    function format_state(state, args...)
        rep = (
            steptype_string[Symbol(state.step_type)],
            string(state.t),
            Float64(state.primal),
            Float64(state.primal - state.dual_gap),
            Float64(state.dual_gap),
            state.time,
            state.t / state.time,
        )
        return rep
    end

    sparsity_control < 1 && throw(ArgumentError("sparsity_control cannot be smaller than one"))

    if trajectory
        callback = make_trajectory_callback(callback, traj_data)
    end

    if verbose
        callback = make_print_callback(callback, print_iter, headers, format_string, format_state)
    end

    x = x0

    if memory_mode isa InplaceEmphasis && !isa(x, Union{Array,SparseArrays.AbstractSparseArray})
        # if integer, convert element type to most appropriate float
        if eltype(x) <: Integer
            x = copyto!(similar(x, float(eltype(x))), x)
        else
            x = copyto!(similar(x), x)
        end
    end

    t = 0
    primal = convert(float(eltype(x)), Inf)
    step_type = ST_REGULAR
    time_start = time_ns()

    d = similar(x)

    if gradient === nothing
        gradient = collect(x)
    end

    if verbose
        println("\nDecomposition-Invariant Conditional Gradient Algorithm.")
        NumType = eltype(x0)
        println(
            "MEMORY_MODE: $memory_mode STEPSIZE: $line_search EPSILON: $epsilon MAXITERATION: $max_iteration TYPE: $NumType",
        )
        grad_type = typeof(gradient)
        println("GRADIENstep_typeYPE: $grad_type LAZY: $lazy sparsity_control: $sparsity_control")
        println("LMO: $(typeof(lmo))")
        if memory_mode isa InplaceEmphasis
            @info("In memory_mode memory iterates are written back into x0!")
        end
    end

    grad!(gradient, x)
    v = x0
    phi = primal
    gamma = one(phi)

    if lazy
        if extra_vertex_storage === nothing
            v = compute_extreme_point(lmo, gradient, lazy=lazy)
            pre_computed_set = [v]
        else
            pre_computed_set = extra_vertex_storage
        end
    end

    if linesearch_workspace === nothing
        linesearch_workspace = build_linesearch_workspace(line_search, x, gradient)
    end

    while t <= max_iteration && phi >= max(epsilon, eps(epsilon))

        # managing time limit
        time_at_loop = time_ns()
        if t == 0
            time_start = time_at_loop
        end
        # time is measured at beginning of loop for consistency throughout all algorithms
        tot_time = (time_at_loop - time_start) / 1e9

        if timeout < Inf
            if tot_time ≥ timeout
                if verbose
                    @info "Time limit reached"
                end
                break
            end
        end

        #####################
        t += 1

        # compute current iterate from active set
        primal = f(x)
        if t > 1
            grad!(gradient, x)
        end

        if lazy
            d, v, v_index, a, away_index, phi, step_type =
                lazy_standard_dicg_step(
                    x,
                    gradient,
                    lmo,
                    pre_computed_set,
                    phi,
                    epsilon,
                    d;
                    strong_lazification = use_strong_lazy,
                    sparsity_control = sparsity_control,
                )
        else # non-lazy, call the simple and modified
            v = compute_extreme_point(lmo, gradient, lazy=lazy)
            dual_gap = fast_dot(gradient, x) - fast_dot(gradient, v)
            phi = dual_gap
            a = compute_inface_extreme_point(lmo, NegatingArray(gradient), x; lazy=lazy)
	    d = muladd_memory_mode(memory_mode, d, a, v)
	    step_type = ST_PAIRWISE
        end
		
        gamma_max = dicg_maximum_step(lmo, d, x)
        gamma = perform_line_search(
            line_search,
            t,
            f,
            grad!,
            gradient,
            x,
            d,
            gamma_max,
            linesearch_workspace,
            memory_mode,
        )
		
        if lazy
            idx = findfirst(x -> x == v, pre_computed_set)
            if idx !== nothing
                push!(pre_computed_set, v)
            end
        end

        if callback !== nothing
            state = CallbackState(
                t,
                primal,
                primal - phi,
                phi,
                tot_time,
                x,
                v,
                d,
                gamma,
                f,
                grad!,
                lmo,
                gradient,
                step_type,
            )
            if callback(state, a, v) === false
                break
            end
        end
        x = muladd_memory_mode(memory_mode, x, gamma, d)
    end

    # recompute everything once more for final verfication / do not record to trajectory though
    # this is important as some variants do not recompute f(x) and the dual_gap regularly but only when reporting
    # hence the final computation.
    # do also cleanup of active_set due to many operations on the same set

    grad!(gradient, x)
    v = compute_extreme_point(lmo, gradient)
    primal = f(x)
    dual_gap = fast_dot(x, gradient) - fast_dot(v, gradient)
    if verbose
        step_type = ST_LAST
        tot_time = (time_ns() - time_start) / 1e9
        if callback !== nothing
            state = CallbackState(
                t,
                primal,
                primal - dual_gap,
                dual_gap,
                tot_time,
                x,
                v,
                nothing,
                gamma,
                f,
                grad!,
                lmo,
                gradient,
                step_type,
            )
            callback(state, nothing, v)
        end
    end
    return (x=x, v=v, primal=primal, dual_gap=dual_gap, traj_data=traj_data)
end

"""
    blended_decomposition_invariant_conditional_gradient(f, grad!, lmo, x0; kwargs...)

Implements the Blended variant of the Decomposition-Invariant Conditional Gradient.
The algorithm performs pairwise steps with the away direction computed by calls to a modified linear oracle, see [`FrankWolfe.is_decomposition_invariant_oracle`](@ref) for the extended linear minimization oracle interface required.

$COMMON_ARGS

$COMMON_KWARGS

$RETURN
"""
function blended_decomposition_invariant_conditional_gradient(
    f,
    grad!,
    lmo,
    x0;
    line_search::LineSearchMethod=Adaptive(),
    epsilon=1e-7,
    max_iteration=10000,
    print_iter=1000,
    trajectory=false,
    verbose=false,
    memory_mode::MemoryEmphasis=InplaceEmphasis(),
    gradient=nothing,
    callback=nothing,
    traj_data=[],
    timeout=Inf,
    lazy=false,
    linesearch_workspace=nothing,
    sparsity_control=2.0,
    extra_vertex_storage = nothing,
)

    if !is_decomposition_invariant_oracle(lmo)
        error(
            "The provided LMO of type $(typeof(lmo)) does not support the decomposition-invariant interface",
        )
    end
    # format string for output of the algorithm
    format_string = "%6s %13s %14e %14e %14e %14e %14e\n"
    headers = ("Type", "Iteration", "Primal", "Dual", "Dual Gap", "Time", "It/sec")
    function format_state(state, args...)
        rep = (
            steptype_string[Symbol(state.step_type)],
            string(state.t),
            Float64(state.primal),
            Float64(state.primal - state.dual_gap),
            Float64(state.dual_gap),
            state.time,
            state.t / state.time,
        )
        return rep
    end

    if trajectory
        callback = make_trajectory_callback(callback, traj_data)
    end

    if verbose
        callback = make_print_callback(callback, print_iter, headers, format_string, format_state)
    end

    x = x0
    if memory_mode isa InplaceEmphasis && !isa(x, Union{Array,SparseArrays.AbstractSparseArray})
        # if integer, convert element type to most appropriate float
        if eltype(x) <: Integer
            x = copyto!(similar(x, float(eltype(x))), x)
        else
            x = copyto!(similar(x), x)
        end
    end

    t = 0
    primal = convert(float(eltype(x)), Inf)
    step_type = ST_REGULAR
    time_start = time_ns()

    d = similar(x)

    if gradient === nothing
        gradient = collect(x)
    end

    if verbose
        println("\nBlended Decomposition-Invariant Conditional Gradient Algorithm.")
        NumType = eltype(x0)
        println(
            "MEMORY_MODE: $memory_mode STEPSIZE: $line_search EPSILON: $epsilon MAXITERATION: $max_iteration TYPE: $NumType",
        )
        grad_type = typeof(gradient)
        println("GRADIENstep_typeYPE: $grad_type LAZY: $lazy sparsity_control: $sparsity_control")
        println("LMO: $(typeof(lmo))")
        if memory_mode isa InplaceEmphasis
            @info("In memory_mode memory iterates are written back into x0!")
        end
    end

    grad!(gradient, x)
    v = x0
    phi = primal
    gamma = one(phi)

    if lazy
        if extra_vertex_storage === nothing
            v = compute_extreme_point(lmo, gradient, lazy = lazy)
            pre_computed_set = [v]
        else
            pre_computed_set = extra_vertex_storage
        end
    end
	
    if linesearch_workspace === nothing
        linesearch_workspace = build_linesearch_workspace(line_search, x, gradient)
    end

    while t <= max_iteration && phi >= max(epsilon, eps(epsilon))

        # managing time limit
        time_at_loop = time_ns()
        if t == 0
            time_start = time_at_loop
        end
        # time is measured at beginning of loop for consistency throughout all algorithms
        tot_time = (time_at_loop - time_start) / 1e9

        if timeout < Inf
            if tot_time ≥ timeout
                if verbose
                    @info "Time limit reached"
                end
                break
            end
        end

        #####################
        t += 1

        primal = f(x)
        if t > 1
            grad!(gradient, x)
        end

        if lazy
            d, v, v_index, a, away_index, phi, step_type =
                lazy_blended_dicg_step(
                    x,
                    gradient,
                    lmo,
                    pre_computed_set,
                    phi,
                    epsilon,
                    d;
                    strong_lazification = use_strong_lazy,
                    sparsity_control = sparsity_control,
                )
        else # non-lazy, call the simple and modified
            a = compute_inface_extreme_point(lmo, NegatingArray(gradient), x; lazy=lazy)
            v_inface = compute_inface_extreme_point(lmo, gradient, x; lazy=lazy)
            v = compute_extreme_point(lmo, gradient, lazy=lazy)
            inface_gap = dot(gradient, a) - fast_dot(gradient, v_inface)
            dual_gap = fast_dot(gradient, x) - fast_dot(gradient, v)
            phi = dual_gap
            # in-face step
            if inface_gap >= phi / sparsity_control
                step_type = ST_PAIRWISE
                d = muladd_memory_mode(memory_mode, d, a, v)
                gamma_max = dicg_maximum_step(lmo, d, x)
            else # global FW step
                step_type = ST_REGULAR
                d = muladd_memory_mode(memory_mode, d, x, v)
                gamma_max = one(phi)
            end
        end
        if step_type == ST_REGULAR
            gamma_max = one(phi)
        else
            gamma_max = dicg_maximum_step(lmo, d, x)
        end
        gamma = perform_line_search(
            line_search,
            t,
            f,
            grad!,
            gradient,
            x,
            d,
            gamma_max,
            linesearch_workspace,
            memory_mode,
        )
        if callback !== nothing
            state = CallbackState(
                t,
                primal,
                primal - phi,
                phi,
                tot_time,
                x,
                v,
                d,
                gamma,
                f,
                grad!,
                lmo,
                gradient,
                step_type,
            )
            if callback(state, a, v) === false
                break
            end
        end
        x = muladd_memory_mode(memory_mode, x, gamma, d)
    end

    # recompute everything once more for final verfication / do not record to trajectory though
    # this is important as some variants do not recompute f(x) and the dual_gap regularly but only when reporting
    # hence the final computation.
    # do also cleanup of active_set due to many operations on the same set

    grad!(gradient, x)
    v = compute_extreme_point(lmo, gradient)
    primal = f(x)
    dual_gap = fast_dot(x, gradient) - fast_dot(v, gradient)
    if verbose
        step_type = ST_LAST
        tot_time = (time_ns() - time_start) / 1e9
        if callback !== nothing
            state = CallbackState(
                t,
                primal,
                primal - dual_gap,
                dual_gap,
                tot_time,
                x,
                v,
                nothing,
                gamma,
                f,
                grad!,
                lmo,
                gradient,
                step_type,
            )
            callback(state, nothing, v)
        end
    end
    return (x=x, v=v, primal=primal, dual_gap=dual_gap, traj_data=traj_data)
end

"""
Search for both lazified FW vertex and in-face vetex in strong version.
Otherwise, only search for the lazified FW vertex.
"""
function lazy_standard_dicg_step(
    x,
    gradient,
    lmo,
    pre_computed_set,
    phi,
    epsilon,
    d;
    strong_lazification = false,
    sparsity_control = 2.0,
    memory_mode::MemoryEmphasis = InplaceEmphasis(),
)
    v_local, v_local_loc, val, a_local, a_local_loc, valM =
        pre_computed_set_argminmax(lmo, pre_computed_set, gradient, x; strong_lazification = strong_lazification)
    step_type = ST_PAIRWISE
    away_index = nothing
    fw_index = nothing
    grad_dot_x = fast_dot(x, gradient)
    grad_dot_a_local = valM
    grad_dot_lazy_fw_vertex = val

    if strong_lazification
        a_taken = a_local
        grad_dot_a_taken = grad_dot_a_local
        # in-face LMO is called directly
    else
        a_taken = compute_inface_extreme_point(lmo, NegatingArray(gradient), x)
        grad_dot_a_taken = fast_dot(gradient, a_taken)
    end

    # Do lazy pairwise step
    if grad_dot_a_taken - grad_dot_lazy_fw_vertex >= phi &&
       grad_dot_a_taken - grad_dot_lazy_fw_vertex >= epsilon
        step_type = ST_LAZY
        v = v_local
        a = a_taken
        d = muladd_memory_mode(memory_mode, d, a, v)
        fw_index = v_local_loc
    else
        v = compute_extreme_point(lmo, gradient)
        grad_dot_v = fast_dot(gradient, v)
        dual_gap = grad_dot_x - grad_dot_v

        if grad_dot_a_taken - grad_dot_v >= phi / sparsity_control &&
           grad_dot_a_taken - grad_dot_v >= epsilon
            a = a_taken
            d = muladd_memory_mode(memory_mode, d, a, v)
<<<<<<< HEAD
        else # Lower our expectation for progress.
=======
            step_type = strong_lazification ? ST_LAZY : ST_PAIRWISE
            away_index = strong_lazification ? a_local_loc : nothing
        elseif dual_gap >= phi / sparsity_control
            if strong_lazification
                a = compute_inface_extreme_point(lmo, NegatingArray(gradient), x)
            else
                a = a_taken
            end
>>>>>>> 9c68d30b
            d = muladd_memory_mode(memory_mode, d, a, v)
            # lower our expectation
        else
            step_type = ST_DUALSTEP
            phi = min(dual_gap, phi / 2.0)
            a = a_taken
            d = zeros(length(x))
        end
    end

    return d, v, fw_index, a, away_index, phi, step_type
end

"""
Lazification for Blended DICG.
Search for in-face vertex and local FW vertex only in strong version.
"""
function lazy_blended_dicg_step(
    x,
    gradient,
    lmo,
    pre_computed_set,
    phi,
    epsilon,
    d;
    strong_lazification = false,
    sparsity_control = 2.0,
    memory_mode::MemoryEmphasis = InplaceEmphasis(),
)
    v_local, v_local_loc, val, a_local, a_local_loc, valM =
        pre_computed_set_argminmax(lmo, pre_computed_set, gradient, x; strong_lazification = strong_lazification)
    step_type = ST_PAIRWISE
    away_index = nothing
    fw_index = nothing
    grad_dot_x = fast_dot(x, gradient)
    grad_dot_a_local = valM
    grad_dot_lazy_fw_vertex = val

    if strong_lazification
        a_taken = a_local
        v_taken = v_local
        grad_dot_a_taken = grad_dot_a_local
        grad_dot_v_taken = grad_dot_lazy_fw_vertex
    else
        a_taken = compute_inface_extreme_point(lmo, NegatingArray(gradient), x)
        v_taken = compute_inface_extreme_point(lmo, gradient, x)
        grad_dot_a_taken = fast_dot(gradient, a_taken)
        grad_dot_v_taken = fast_dot(gradient, v_taken)
    end

    # Do lazy pairwise step
    if grad_dot_a_taken - grad_dot_v_taken >= phi &&
       grad_dot_a_taken - grad_dot_v_taken >= epsilon
        step_type = ST_LAZY
        v = v_taken
        a = a_taken
        d = muladd_memory_mode(memory_mode, d, a, v)
        fw_index = v_local_loc
        away_index = a_local_loc
    else
        if strong_lazification
            v_inface = compute_inface_extreme_point(lmo, gradient)
            grad_dot_v_inface = fast_dot(gradient, v_inface)

            if grad_dot_a_taken - grad_dot_v_inface >= phi &&
               grad_dot_a_taken - grad_dot_v_inface >= epsilon
                step_type = ST_LAZY
                v = v_inface
                a = a_taken
                d = muladd_memory_mode(memory_mode, d, a, v)
                away_index = a_local_loc
            end
        else
            v_inface = v_taken
            grad_dot_v_inface = grad_dot_v_taken
        end

        if step_type !== ST_LAZY
            v = compute_extreme_point(lmo, gradient)
            grad_dot_v = fast_dot(gradient, v)
            dual_gap = grad_dot_x - grad_dot_v
            if dual_gap >= phi / sparsity_control

                if strong_lazification
                    a_taken = compute_inface_extreme_point(lmo, NegatingArray(gradient), x)
                    grad_dot_a_taken = fast_dot(gradient, a_taken)
                end

                if grad_dot_a_taken - grad_dot_v_inface >= grad_dot_x - grad_dot_v / sparsity_control
                    step_type = ST_PAIRWISE
                    a = a_taken
                    d = muladd_memory_mode(memory_mode, d, a, v_inface)
                else
                    step_type = ST_REGULAR
                    a = x
                    d = muladd_memory_mode(memory_mode, d, x, v)
                end
            else
                step_type = ST_DUALSTEP
                phi = min(dual_gap, phi / 2.0)
                a = a_taken
                d = zeros(length(x))
            end
        end
    end
    return d, v, fw_index, a, away_index, phi, step_type
end<|MERGE_RESOLUTION|>--- conflicted
+++ resolved
@@ -579,9 +579,6 @@
            grad_dot_a_taken - grad_dot_v >= epsilon
             a = a_taken
             d = muladd_memory_mode(memory_mode, d, a, v)
-<<<<<<< HEAD
-        else # Lower our expectation for progress.
-=======
             step_type = strong_lazification ? ST_LAZY : ST_PAIRWISE
             away_index = strong_lazification ? a_local_loc : nothing
         elseif dual_gap >= phi / sparsity_control
@@ -590,7 +587,6 @@
             else
                 a = a_taken
             end
->>>>>>> 9c68d30b
             d = muladd_memory_mode(memory_mode, d, a, v)
             # lower our expectation
         else
