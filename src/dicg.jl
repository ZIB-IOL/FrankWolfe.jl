

## interface functions for LMOs that are supported by the decomposition-invariant algorithm

"""
    is_decomposition_invariant_oracle(lmo)

Function to indicate whether the given LMO supports the decomposition-invariant interface.
This interface includes `compute_extreme_point` with a `lazy` keyword, `compute_inface_extreme_point`
and `dicg_maximum_step`.
"""
is_decomposition_invariant_oracle(::LinearMinimizationOracle) = false

"""
    compute_inface_extreme_point(lmo, direction, x; lazy, kwargs...)

LMO-like operation which computes a vertex minimizing in `direction` on the face defined by the current fixings.
Fixings are maintained by the oracle (or deduced from `x` itself).
"""
compute_inface_extreme_point(lmo, direction, x; lazy, kwargs...)

"""
    dicg_maximum_step(lmo, direction, x)

Given `x` the current iterate and `direction` the negative of the direction towards which the iterate will move,
determine a maximum step size `gamma_max`, such that `x - gamma_max * direction` is in the polytope.
"""
dicg_maximum_step(lmo, direction, x)

"""
    decomposition_invariant_conditional_gradient(f, grad!, lmo, x0; kwargs...)

Implements the Decomposition-Invariant Conditional Gradient from:
Garber, Ofer (2016), Linear-memory and decomposition-invariant linearly convergent conditional gradient algorithm for structured polytopes.
The algorithm performs pairwise steps with the away direction computed by calls to a modified linear oracle, see [`FrankWolfe.is_decomposition_invariant_oracle`](@ref) for the extended linear minimization oracle interface required.
"""
function decomposition_invariant_conditional_gradient(
    f,
    grad!,
    lmo,
    x0;
    line_search::LineSearchMethod=Adaptive(),
    epsilon=1e-7,
    max_iteration=10000,
    print_iter=1000,
    trajectory=false,
    verbose=false,
    memory_mode::MemoryEmphasis=InplaceEmphasis(),
    gradient=nothing,
    callback=nothing,
    traj_data=[],
    timeout=Inf,
    lazy=false,
    use_strong_lazy = false,
    linesearch_workspace=nothing,
    sparsity_control=2.0,
    extra_vertex_storage=nothing,
)

    if !is_decomposition_invariant_oracle(lmo)
        error(
            "The provided LMO of type $(typeof(lmo)) does not support the decomposition-invariant interface",
        )
    end
    # format string for output of the algorithm
    format_string = "%6s %13s %14e %14e %14e %14e %14e\n"
    headers = ("Type", "Iteration", "Primal", "Dual", "Dual Gap", "Time", "It/sec")
    function format_state(state, args...)
        rep = (
            steptype_string[Symbol(state.step_type)],
            string(state.t),
            Float64(state.primal),
            Float64(state.primal - state.dual_gap),
            Float64(state.dual_gap),
            state.time,
            state.t / state.time,
        )
        return rep
    end

    sparsity_control < 1 && throw(ArgumentError("sparsity_control cannot be smaller than one"))

    if trajectory
        callback = make_trajectory_callback(callback, traj_data)
    end

    if verbose
        callback = make_print_callback(callback, print_iter, headers, format_string, format_state)
    end

    x = x0

    if memory_mode isa InplaceEmphasis && !isa(x, Union{Array,SparseArrays.AbstractSparseArray})
        # if integer, convert element type to most appropriate float
        if eltype(x) <: Integer
            x = copyto!(similar(x, float(eltype(x))), x)
        else
            x = copyto!(similar(x), x)
        end
    end

    t = 0
    primal = convert(float(eltype(x)), Inf)
    step_type = ST_REGULAR
    time_start = time_ns()

    d = similar(x)

    if gradient === nothing
        gradient = collect(x)
    end

    if verbose
        println("\nDecomposition-Invariant Conditional Gradient Algorithm.")
        NumType = eltype(x0)
        println(
            "MEMORY_MODE: $memory_mode STEPSIZE: $line_search EPSILON: $epsilon MAXITERATION: $max_iteration TYPE: $NumType",
        )
        grad_type = typeof(gradient)
        println("GRADIENstep_typeYPE: $grad_type LAZY: $lazy sparsity_control: $sparsity_control")
        println("LMO: $(typeof(lmo))")
        if memory_mode isa InplaceEmphasis
            @info("In memory_mode memory iterates are written back into x0!")
        end
    end

    grad!(gradient, x)
    v = x0
    phi = primal
    gamma = one(phi)

    if lazy
        if extra_vertex_storage === nothing
            v = compute_extreme_point(lmo, gradient, lazy=lazy)
            pre_computed_set = [v]
        else
            pre_computed_set = extra_vertex_storage
        end
    end

    if linesearch_workspace === nothing
        linesearch_workspace = build_linesearch_workspace(line_search, x, gradient)
    end

    while t <= max_iteration && phi >= max(epsilon, eps(epsilon))

        # managing time limit
        time_at_loop = time_ns()
        if t == 0
            time_start = time_at_loop
        end
        # time is measured at beginning of loop for consistency throughout all algorithms
        tot_time = (time_at_loop - time_start) / 1e9

        if timeout < Inf
            if tot_time ≥ timeout
                if verbose
                    @info "Time limit reached"
                end
                break
            end
        end

        #####################
        t += 1

        # compute current iterate from active set
        primal = f(x)
        if t > 1
            grad!(gradient, x)
        end

        if lazy
            d, v, v_index, a, away_index, phi, step_type =
                lazy_standard_dicg_step(
                    x,
                    gradient,
                    lmo,
                    pre_computed_set,
                    phi,
                    epsilon,
                    d;
                    strong_lazification = use_strong_lazy,
                    lazy_tolerance = lazy_tolerance,
                )
        else # non-lazy, call the simple and modified
            v = compute_extreme_point(lmo, gradient, lazy=lazy)
            dual_gap = fast_dot(gradient, x) - fast_dot(gradient, v)
            phi = dual_gap
            a = compute_inface_extreme_point(lmo, NegatingArray(gradient), x; lazy=lazy)
	    d = muladd_memory_mode(memory_mode, d, a, v)
	    step_type = ST_PAIRWISE
        end
		
        gamma_max = dicg_maximum_step(lmo, d, x)
        gamma = perform_line_search(
            line_search,
            t,
            f,
            grad!,
            gradient,
            x,
            d,
            gamma_max,
            linesearch_workspace,
            memory_mode,
        )
		
        if lazy
            idx = findfirst(x -> x == v, pre_computed_set)
            if idx !== nothing
                push!(pre_computed_set, v)
            end
        end

        if callback !== nothing
            state = CallbackState(
                t,
                primal,
                primal - phi,
                phi,
                tot_time,
                x,
                v,
                d,
                gamma,
                f,
                grad!,
                lmo,
                gradient,
                step_type,
            )
            if callback(state, a, v) === false
                break
            end
        end
        x = muladd_memory_mode(memory_mode, x, gamma, d)
    end

    # recompute everything once more for final verfication / do not record to trajectory though
    # this is important as some variants do not recompute f(x) and the dual_gap regularly but only when reporting
    # hence the final computation.
    # do also cleanup of active_set due to many operations on the same set

    grad!(gradient, x)
    v = compute_extreme_point(lmo, gradient)
    primal = f(x)
    dual_gap = fast_dot(x, gradient) - fast_dot(v, gradient)
    if verbose
        step_type = ST_LAST
        tot_time = (time_ns() - time_start) / 1e9
        if callback !== nothing
            state = CallbackState(
                t,
                primal,
                primal - dual_gap,
                dual_gap,
                tot_time,
                x,
                v,
                nothing,
                gamma,
                f,
                grad!,
                lmo,
                gradient,
                step_type,
            )
            callback(state, nothing, v)
        end
    end
    return (x=x, v=v, primal=primal, dual_gap=dual_gap, traj_data=traj_data)
end

"""
    blended_decomposition_invariant_conditional_gradient(f, grad!, lmo, x0; kwargs...)

Implements the Blended variant of the Decomposition-Invariant Conditional Gradient.
The algorithm performs pairwise steps with the away direction computed by calls to a modified linear oracle, see [`FrankWolfe.is_decomposition_invariant_oracle`](@ref) for the extended linear minimization oracle interface required.
"""
function blended_decomposition_invariant_conditional_gradient(
    f,
    grad!,
    lmo,
    x0;
    line_search::LineSearchMethod=Adaptive(),
    epsilon=1e-7,
    max_iteration=10000,
    print_iter=1000,
    trajectory=false,
    verbose=false,
    memory_mode::MemoryEmphasis=InplaceEmphasis(),
    gradient=nothing,
    callback=nothing,
    traj_data=[],
    timeout=Inf,
    lazy=false,
    linesearch_workspace=nothing,
<<<<<<< HEAD
    sparsity_control=2.0,
=======
    lazy_tolerance=2.0,
    extra_vertex_storage = nothing,
>>>>>>> c02988cc
)

    if !is_decomposition_invariant_oracle(lmo)
        error(
            "The provided LMO of type $(typeof(lmo)) does not support the decomposition-invariant interface",
        )
    end
    # format string for output of the algorithm
    format_string = "%6s %13s %14e %14e %14e %14e %14e\n"
    headers = ("Type", "Iteration", "Primal", "Dual", "Dual Gap", "Time", "It/sec")
    function format_state(state, args...)
        rep = (
            steptype_string[Symbol(state.step_type)],
            string(state.t),
            Float64(state.primal),
            Float64(state.primal - state.dual_gap),
            Float64(state.dual_gap),
            state.time,
            state.t / state.time,
        )
        return rep
    end

    if trajectory
        callback = make_trajectory_callback(callback, traj_data)
    end

    if verbose
        callback = make_print_callback(callback, print_iter, headers, format_string, format_state)
    end

    x = x0
    if memory_mode isa InplaceEmphasis && !isa(x, Union{Array,SparseArrays.AbstractSparseArray})
        # if integer, convert element type to most appropriate float
        if eltype(x) <: Integer
            x = copyto!(similar(x, float(eltype(x))), x)
        else
            x = copyto!(similar(x), x)
        end
    end

    t = 0
    primal = convert(float(eltype(x)), Inf)
    step_type = ST_REGULAR
    time_start = time_ns()

    d = similar(x)

    if gradient === nothing
        gradient = collect(x)
    end

    if verbose
        println("\nBlended Decomposition-Invariant Conditional Gradient Algorithm.")
        NumType = eltype(x0)
        println(
            "MEMORY_MODE: $memory_mode STEPSIZE: $line_search EPSILON: $epsilon MAXITERATION: $max_iteration TYPE: $NumType",
        )
        grad_type = typeof(gradient)
        println("GRADIENstep_typeYPE: $grad_type LAZY: $lazy sparsity_control: $sparsity_control")
        println("LMO: $(typeof(lmo))")
        if memory_mode isa InplaceEmphasis
            @info("In memory_mode memory iterates are written back into x0!")
        end
    end

    grad!(gradient, x)
    v = x0
    phi = primal
    gamma = one(phi)

    if lazy
        if extra_vertex_storage === nothing
            v = compute_extreme_point(lmo, gradient, lazy = lazy)
            pre_computed_set = [v]
        else
            pre_computed_set = extra_vertex_storage
        end
    end
	
    if linesearch_workspace === nothing
        linesearch_workspace = build_linesearch_workspace(line_search, x, gradient)
    end

    while t <= max_iteration && phi >= max(epsilon, eps(epsilon))

        # managing time limit
        time_at_loop = time_ns()
        if t == 0
            time_start = time_at_loop
        end
        # time is measured at beginning of loop for consistency throughout all algorithms
        tot_time = (time_at_loop - time_start) / 1e9

        if timeout < Inf
            if tot_time ≥ timeout
                if verbose
                    @info "Time limit reached"
                end
                break
            end
        end

        #####################
        t += 1

        primal = f(x)
        if t > 1
            grad!(gradient, x)
        end

        if lazy
            d, v, v_index, a, away_index, phi, step_type =
                lazy_blended_dicg_step(
                    x,
                    gradient,
                    lmo,
                    pre_computed_set,
                    phi,
                    epsilon,
                    d;
                    strong_lazification = use_strong_lazy,
                    lazy_tolerance = lazy_tolerance,
                )
        else # non-lazy, call the simple and modified
            a = compute_inface_extreme_point(lmo, NegatingArray(gradient), x; lazy=lazy)
            v_inface = compute_inface_extreme_point(lmo, gradient, x; lazy=lazy)
            v = compute_extreme_point(lmo, gradient, lazy=lazy)
            inface_gap = dot(gradient, a) - fast_dot(gradient, v_inface)
            dual_gap = fast_dot(gradient, x) - fast_dot(gradient, v)
            phi = dual_gap
            # in-face step
            if inface_gap >= phi / sparsity_control
                step_type = ST_PAIRWISE
                d = muladd_memory_mode(memory_mode, d, a, v)
                gamma_max = dicg_maximum_step(lmo, d, x)
            else # global FW step
                step_type = ST_REGULAR
                d = muladd_memory_mode(memory_mode, d, x, v)
                gamma_max = one(phi)
            end
        end
        if step_type == ST_REGULAR
            gamma_max = one(phi)
        else
            gamma_max = dicg_maximum_step(lmo, d, x)
        end
        gamma = perform_line_search(
            line_search,
            t,
            f,
            grad!,
            gradient,
            x,
            d,
            gamma_max,
            linesearch_workspace,
            memory_mode,
        )
        if callback !== nothing
            state = CallbackState(
                t,
                primal,
                primal - phi,
                phi,
                tot_time,
                x,
                v,
                d,
                gamma,
                f,
                grad!,
                lmo,
                gradient,
                step_type,
            )
            if callback(state, a, v) === false
                break
            end
        end
        x = muladd_memory_mode(memory_mode, x, gamma, d)
    end

    # recompute everything once more for final verfication / do not record to trajectory though
    # this is important as some variants do not recompute f(x) and the dual_gap regularly but only when reporting
    # hence the final computation.
    # do also cleanup of active_set due to many operations on the same set

    grad!(gradient, x)
    v = compute_extreme_point(lmo, gradient)
    primal = f(x)
    dual_gap = fast_dot(x, gradient) - fast_dot(v, gradient)
    if verbose
        step_type = ST_LAST
        tot_time = (time_ns() - time_start) / 1e9
        if callback !== nothing
            state = CallbackState(
                t,
                primal,
                primal - dual_gap,
                dual_gap,
                tot_time,
                x,
                v,
                nothing,
                gamma,
                f,
                grad!,
                lmo,
                gradient,
                step_type,
            )
            callback(state, nothing, v)
        end
    end
    return (x=x, v=v, primal=primal, dual_gap=dual_gap, traj_data=traj_data)
end

"""
Search for both lazified FW vertex and in-face vetex in strong version.
Otherwise, only search for the lazified FW vertex.
"""
function lazy_standard_dicg_step(
    x,
    gradient,
    lmo,
    pre_computed_set,
    phi,
    epsilon,
    d;
<<<<<<< HEAD
    use_extra_vertex_storage=false,
    extra_vertex_storage=nothing,
    sparsity_control=2.0,
    memory_mode::MemoryEmphasis=InplaceEmphasis(),
=======
    strong_lazification = false,
    lazy_tolerance = 2.0,
    memory_mode::MemoryEmphasis = InplaceEmphasis(),
>>>>>>> c02988cc
)
    v_local, v_local_loc, val, a_local, a_local_loc, valM =
        pre_computed_set_argminmax(lmo, pre_computed_set, gradient, x; strong_lazification = strong_lazification)
    step_type = ST_PAIRWISE
    away_index = nothing
    fw_index = nothing
    grad_dot_x = fast_dot(x, gradient)
    grad_dot_a_local = valM
    grad_dot_lazy_fw_vertex = val

<<<<<<< HEAD
    if grad_dot_a_local - grad_dot_lazy_fw_vertex >= phi / sparsity_control &&
       grad_dot_a_local - grad_dot_lazy_fw_vertex >= epsilon
=======
    if strong_lazification
        a_taken = a_local
        grad_dot_a_taken = grad_dot_a_local
        # in-face LMO is called directly
    else
        a_taken = compute_inface_extreme_point(lmo, NegatingArray(gradient), x)
        grad_dot_a_taken = fast_dot(gradient, a_taken)
    end

    # Do lazy pairwise step
    if grad_dot_a_taken - grad_dot_lazy_fw_vertex >= phi &&
       grad_dot_a_taken - grad_dot_lazy_fw_vertex >= epsilon
>>>>>>> c02988cc
        step_type = ST_LAZY
        v = v_local
        a = a_taken
        d = muladd_memory_mode(memory_mode, d, a, v)
        fw_index = v_local_loc
    else
        v = compute_extreme_point(lmo, gradient)
        grad_dot_v = fast_dot(gradient, v)
<<<<<<< HEAD
        # Do lazy inface_point
        if grad_dot_a_local - grad_dot_v >= phi / sparsity_control &&
           grad_dot_a_local - grad_dot_v >= epsilon
            step_type = ST_LAZY
            a = a_local
            away_index = a_local_loc
=======
        dual_gap = grad_dot_x - grad_dot_v

        if grad_dot_a_taken - grad_dot_v >= phi/lazy_tolerance &&
           grad_dot_a_taken - grad_dot_v >= epsilon
            a = a_taken
            d = muladd_memory_mode(memory_mode, d, a, v)
            step_type = strong_lazification ? ST_LAZY : ST_PAIRWISE
            away_index = strong_lazification ? a_local_loc : nothing
        elseif dual_gap >= phi / lazy_tolerance
            if strong_lazification
                a = compute_inface_extreme_point(lmo, NegatingArray(gradient), x)
            else
                a = a_taken
            end
            d = muladd_memory_mode(memory_mode, d, a, v)
            # lower our expectation
>>>>>>> c02988cc
        else
            step_type = ST_DUALSTEP
            phi = min(dual_gap, phi / 2.0)
            a = a_taken
            d = zeros(length(x))
        end
    end

    return d, v, fw_index, a, away_index, phi, step_type
end

<<<<<<< HEAD
        if dual_gap >= phi / sparsity_control
            d = muladd_memory_mode(memory_mode, d, a, v)
            #Lower our expectation for progress.
=======
"""
Lazification for Blended DICG.
Search for in-face vertex and local FW vertex only in strong version.
"""
function lazy_blended_dicg_step(
    x,
    gradient,
    lmo,
    pre_computed_set,
    phi,
    epsilon,
    d;
    strong_lazification = false,
    lazy_tolerance = 2.0,
    memory_mode::MemoryEmphasis = InplaceEmphasis(),
)
    v_local, v_local_loc, val, a_local, a_local_loc, valM =
        pre_computed_set_argminmax(lmo, pre_computed_set, gradient, x; strong_lazification = strong_lazification)
    step_type = ST_PAIRWISE
    away_index = nothing
    fw_index = nothing
    grad_dot_x = fast_dot(x, gradient)
    grad_dot_a_local = valM
    grad_dot_lazy_fw_vertex = val

    if strong_lazification
        a_taken = a_local
        v_taken = v_local
        grad_dot_a_taken = grad_dot_a_local
        grad_dot_v_taken = grad_dot_lazy_fw_vertex
    else
        a_taken = compute_inface_extreme_point(lmo, NegatingArray(gradient), x)
        v_taken = compute_inface_extreme_point(lmo, gradient, x)
        grad_dot_a_taken = fast_dot(gradient, a_taken)
        grad_dot_v_taken = fast_dot(gradient, v_taken)
    end

    # Do lazy pairwise step
    if grad_dot_a_taken - grad_dot_v_taken >= phi &&
       grad_dot_a_taken - grad_dot_v_taken >= epsilon
        step_type = ST_LAZY
        v = v_taken
        a = a_taken
        d = muladd_memory_mode(memory_mode, d, a, v)
        fw_index = v_local_loc
        away_index = a_local_loc
    else
        if strong_lazification
            v_inface = compute_inface_extreme_point(lmo, gradient)
            grad_dot_v_inface = fast_dot(gradient, v_inface)

            if grad_dot_a_taken - grad_dot_v_inface >= phi &&
               grad_dot_a_taken - grad_dot_v_inface >= epsilon
                step_type = ST_LAZY
                v = v_inface
                a = a_taken
                d = muladd_memory_mode(memory_mode, d, a, v)
                away_index = a_local_loc
            end
>>>>>>> c02988cc
        else
            v_inface = v_taken
            grad_dot_v_inface = grad_dot_v_taken
        end

        if step_type !== ST_LAZY
            v = compute_extreme_point(lmo, gradient)
            grad_dot_v = fast_dot(gradient, v)
            dual_gap = grad_dot_x - grad_dot_v
            if dual_gap >= phi / lazy_tolerance

                if strong_lazification
                    a_taken = compute_inface_extreme_point(lmo, NegatingArray(gradient), x)
                    grad_dot_a_taken = fast_dot(gradient, a_taken)
                end

                if grad_dot_a_taken - grad_dot_v_inface >= grad_dot_x - grad_dot_v / lazy_tolerance
                    step_type = ST_PAIRWISE
                    a = a_taken
                    d = muladd_memory_mode(memory_mode, d, a, v_inface)
                else
                    step_type = ST_REGULAR
                    a = x
                    d = muladd_memory_mode(memory_mode, d, x, v)
                end
            else
                step_type = ST_DUALSTEP
                phi = min(dual_gap, phi / 2.0)
                a = a_taken
                d = zeros(length(x))
            end
        end
    end
    return d, v, fw_index, a, away_index, phi, step_type
end<|MERGE_RESOLUTION|>--- conflicted
+++ resolved
@@ -181,7 +181,7 @@
                     epsilon,
                     d;
                     strong_lazification = use_strong_lazy,
-                    lazy_tolerance = lazy_tolerance,
+                    sparsity_control = sparsity_control,
                 )
         else # non-lazy, call the simple and modified
             v = compute_extreme_point(lmo, gradient, lazy=lazy)
@@ -296,12 +296,8 @@
     timeout=Inf,
     lazy=false,
     linesearch_workspace=nothing,
-<<<<<<< HEAD
     sparsity_control=2.0,
-=======
-    lazy_tolerance=2.0,
     extra_vertex_storage = nothing,
->>>>>>> c02988cc
 )
 
     if !is_decomposition_invariant_oracle(lmo)
@@ -424,7 +420,7 @@
                     epsilon,
                     d;
                     strong_lazification = use_strong_lazy,
-                    lazy_tolerance = lazy_tolerance,
+                    sparsity_control = sparsity_control,
                 )
         else # non-lazy, call the simple and modified
             a = compute_inface_extreme_point(lmo, NegatingArray(gradient), x; lazy=lazy)
@@ -532,16 +528,9 @@
     phi,
     epsilon,
     d;
-<<<<<<< HEAD
-    use_extra_vertex_storage=false,
-    extra_vertex_storage=nothing,
-    sparsity_control=2.0,
-    memory_mode::MemoryEmphasis=InplaceEmphasis(),
-=======
     strong_lazification = false,
-    lazy_tolerance = 2.0,
+    sparsity_control = 2.0,
     memory_mode::MemoryEmphasis = InplaceEmphasis(),
->>>>>>> c02988cc
 )
     v_local, v_local_loc, val, a_local, a_local_loc, valM =
         pre_computed_set_argminmax(lmo, pre_computed_set, gradient, x; strong_lazification = strong_lazification)
@@ -552,10 +541,6 @@
     grad_dot_a_local = valM
     grad_dot_lazy_fw_vertex = val
 
-<<<<<<< HEAD
-    if grad_dot_a_local - grad_dot_lazy_fw_vertex >= phi / sparsity_control &&
-       grad_dot_a_local - grad_dot_lazy_fw_vertex >= epsilon
-=======
     if strong_lazification
         a_taken = a_local
         grad_dot_a_taken = grad_dot_a_local
@@ -568,7 +553,6 @@
     # Do lazy pairwise step
     if grad_dot_a_taken - grad_dot_lazy_fw_vertex >= phi &&
        grad_dot_a_taken - grad_dot_lazy_fw_vertex >= epsilon
->>>>>>> c02988cc
         step_type = ST_LAZY
         v = v_local
         a = a_taken
@@ -577,23 +561,15 @@
     else
         v = compute_extreme_point(lmo, gradient)
         grad_dot_v = fast_dot(gradient, v)
-<<<<<<< HEAD
-        # Do lazy inface_point
-        if grad_dot_a_local - grad_dot_v >= phi / sparsity_control &&
-           grad_dot_a_local - grad_dot_v >= epsilon
-            step_type = ST_LAZY
-            a = a_local
-            away_index = a_local_loc
-=======
         dual_gap = grad_dot_x - grad_dot_v
 
-        if grad_dot_a_taken - grad_dot_v >= phi/lazy_tolerance &&
+        if grad_dot_a_taken - grad_dot_v >= phi / sparsity_control &&
            grad_dot_a_taken - grad_dot_v >= epsilon
             a = a_taken
             d = muladd_memory_mode(memory_mode, d, a, v)
             step_type = strong_lazification ? ST_LAZY : ST_PAIRWISE
             away_index = strong_lazification ? a_local_loc : nothing
-        elseif dual_gap >= phi / lazy_tolerance
+        elseif dual_gap >= phi / sparsity_control
             if strong_lazification
                 a = compute_inface_extreme_point(lmo, NegatingArray(gradient), x)
             else
@@ -601,7 +577,6 @@
             end
             d = muladd_memory_mode(memory_mode, d, a, v)
             # lower our expectation
->>>>>>> c02988cc
         else
             step_type = ST_DUALSTEP
             phi = min(dual_gap, phi / 2.0)
@@ -613,11 +588,6 @@
     return d, v, fw_index, a, away_index, phi, step_type
 end
 
-<<<<<<< HEAD
-        if dual_gap >= phi / sparsity_control
-            d = muladd_memory_mode(memory_mode, d, a, v)
-            #Lower our expectation for progress.
-=======
 """
 Lazification for Blended DICG.
 Search for in-face vertex and local FW vertex only in strong version.
@@ -631,7 +601,7 @@
     epsilon,
     d;
     strong_lazification = false,
-    lazy_tolerance = 2.0,
+    sparsity_control = 2.0,
     memory_mode::MemoryEmphasis = InplaceEmphasis(),
 )
     v_local, v_local_loc, val, a_local, a_local_loc, valM =
@@ -677,7 +647,6 @@
                 d = muladd_memory_mode(memory_mode, d, a, v)
                 away_index = a_local_loc
             end
->>>>>>> c02988cc
         else
             v_inface = v_taken
             grad_dot_v_inface = grad_dot_v_taken
@@ -687,14 +656,14 @@
             v = compute_extreme_point(lmo, gradient)
             grad_dot_v = fast_dot(gradient, v)
             dual_gap = grad_dot_x - grad_dot_v
-            if dual_gap >= phi / lazy_tolerance
+            if dual_gap >= phi / sparsity_control
 
                 if strong_lazification
                     a_taken = compute_inface_extreme_point(lmo, NegatingArray(gradient), x)
                     grad_dot_a_taken = fast_dot(gradient, a_taken)
                 end
 
-                if grad_dot_a_taken - grad_dot_v_inface >= grad_dot_x - grad_dot_v / lazy_tolerance
+                if grad_dot_a_taken - grad_dot_v_inface >= grad_dot_x - grad_dot_v / sparsity_control
                     step_type = ST_PAIRWISE
                     a = a_taken
                     d = muladd_memory_mode(memory_mode, d, a, v_inface)
