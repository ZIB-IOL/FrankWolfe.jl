
"""
Line search method to apply once the direction is computed.
A `LineSearchMethod` must implement
```
perform_line_search(ls::LineSearchMethod, t, f, grad!, gradient, x, d, gamma_max, workspace)
```
with `d = x - v`.
It may also implement `build_linesearch_workspace(x, gradient)` which creates a
workspace structure that is passed as last argument to `perform_line_search`.
"""
abstract type LineSearchMethod end

# default printing for LineSearchMethod is just showing the type
Base.print(io::IO, ls::LineSearchMethod) = print(io, split(string(typeof(ls)), ".")[end])

"""
    perform_line_search(ls::LineSearchMethod, t, f, grad!, gradient, x, d, gamma_max, workspace)

Returns the step size `gamma` for step size strategy `ls`.
"""
function perform_line_search end

build_linesearch_workspace(::LineSearchMethod, x, gradient) = nothing

"""
Computes step size: `2/(2 + t)` at iteration `t`.
"""
struct Agnostic{T<:Real} <: LineSearchMethod end

Agnostic() = Agnostic{Float64}()

perform_line_search(
    ::Agnostic{<:Rational},
    t,
    f,
    g!,
    gradient,
    x,
    d,
    gamma_max,
    workspace,
    memory_mode::MemoryEmphasis,
) = 2 // (t + 2)
perform_line_search(
    ::Agnostic{T},
    t,
    f,
    g!,
    gradient,
    x,
    d,
    gamma_max,
    workspace,
    memory_mode::MemoryEmphasis,
) where {T} = T(2 / (t + 2))

Base.print(io::IO, ::Agnostic) = print(io, "Agnostic")

"""
Computes a step size for nonconvex functions: `1/sqrt(t + 1)`.
"""
struct Nonconvex{T} <: LineSearchMethod end
Nonconvex() = Nonconvex{Float64}()

perform_line_search(
    ::Nonconvex{T},
    t,
    f,
    g!,
    gradient,
    x,
    d,
    gamma_max,
    workspace,
    memory_mode,
) where {T} = T(1 / sqrt(t + 1))

Base.print(io::IO, ::Nonconvex) = print(io, "Nonconvex")

"""
Computes the 'Short step' step size:
`dual_gap / (L * norm(x - v)^2)`,
where `L` is the Lipschitz constant of the gradient, `x` is the
current iterate, and `v` is the current Frank-Wolfe vertex.
"""
struct Shortstep{T} <: LineSearchMethod
    L::T
    function Shortstep(L::T) where {T}
        if !isfinite(L)
            @warn("Shortstep with non-finite Lipschitz constant will not move")
        end
        return new{T}(L)
    end
end

function perform_line_search(
    line_search::Shortstep,
    t,
    f,
    grad!,
    gradient,
    x,
    d,
    gamma_max,
    workspace,
    memory_mode,
)

    return min(max(fast_dot(gradient, d) * inv(line_search.L * fast_dot(d, d)), 0), gamma_max)
end

Base.print(io::IO, ::Shortstep) = print(io, "Shortstep")

"""
Fixed step size strategy. The step size can still be truncated by the `gamma_max` argument.
"""
struct FixedStep{T} <: LineSearchMethod
    gamma0::T
end

function perform_line_search(
    line_search::FixedStep,
    t,
    f,
    grad!,
    gradient,
    x,
    d,
    gamma_max,
    workspace,
    memory_mode,
)
    return min(line_search.gamma0, gamma_max)
end

Base.print(io::IO, ::FixedStep) = print(io, "FixedStep")

"""
    Goldenratio

Simple golden-ratio based line search
[Golden Section Search](https://en.wikipedia.org/wiki/Golden-section_search),
based on [the Boosted FW paper](http://proceedings.mlr.press/v119/combettes20a/combettes20a.pdf)
code and adapted.
"""
struct Goldenratio{T} <: LineSearchMethod
    tol::T
end

Goldenratio() = Goldenratio(1e-7)

struct GoldenratioWorkspace{XT,GT}
    y::XT
    left::XT
    right::XT
    new_vec::XT
    probe::XT
    gradient::GT
end

function build_linesearch_workspace(::Goldenratio, x::XT, gradient::GT) where {XT,GT}
    return GoldenratioWorkspace{XT,GT}(
        similar(x),
        similar(x),
        similar(x),
        similar(x),
        similar(x),
        similar(gradient),
    )
end

function perform_line_search(
    line_search::Goldenratio,
    _,
    f,
    grad!,
    gradient,
    x,
    d,
    gamma_max,
    workspace::GoldenratioWorkspace,
    memory_mode,
)
    # restrict segment of search to [x, y]
    @. workspace.y = x - gamma_max * d
    @. workspace.left = x
    @. workspace.right = workspace.y
    dgx = fast_dot(d, gradient)
    grad!(workspace.gradient, workspace.y)
    dgy = fast_dot(d, workspace.gradient)

    # if the minimum is at an endpoint
    if dgx * dgy >= 0
        if f(workspace.y) <= f(x)
            return gamma_max
        else
            return zero(eltype(d))
        end
    end

    # apply golden-section method to segment
    gold = (1 + sqrt(5)) / 2
    improv = Inf
    while improv > line_search.tol
        f_old_left = f(workspace.left)
        f_old_right = f(workspace.right)
        @. workspace.new_vec = workspace.left + (workspace.right - workspace.left) / (1 + gold)
        @. workspace.probe = workspace.new_vec + (workspace.right - workspace.new_vec) / 2
        if f(workspace.probe) <= f(workspace.new_vec)
            workspace.left .= workspace.new_vec
            # right unchanged
        else
            workspace.right .= workspace.probe
            # left unchanged
        end
        improv = norm(f(workspace.right) - f_old_right) + norm(f(workspace.left) - f_old_left)
    end
    # compute step size gamma
    gamma = zero(eltype(d))
    for i in eachindex(d)
        if d[i] != 0
            x_min = (workspace.left[i] + workspace.right[i]) / 2
            gamma = (x[i] - x_min) / d[i]
            break
        end
    end

    return gamma
end

Base.print(io::IO, ::Goldenratio) = print(io, "Goldenratio")

"""
    Backtracking(limit_num_steps, tol, tau)

Backtracking line search strategy, see
[this reference](https://arxiv.org/pdf/1806.05123.pdf).
"""
struct Backtracking{T} <: LineSearchMethod
    limit_num_steps::Int
    tol::T
    tau::T
end

build_linesearch_workspace(::Backtracking, x, gradient) = similar(x)

function Backtracking(; limit_num_steps=20, tol=1e-10, tau=0.5)
    return Backtracking(limit_num_steps, tol, tau)
end

function perform_line_search(
    line_search::Backtracking,
    _,
    f,
    grad!,
    gradient,
    x,
    d,
    gamma_max,
    storage,
    memory_mode,
)
    gamma = gamma_max * one(line_search.tau)
    i = 0

    dot_gdir = fast_dot(gradient, d)
    if dot_gdir ≤ 0
        @warn "Non-improving"
        return zero(gamma)
    end

    old_val = f(x)
    storage = muladd_memory_mode(memory_mode, storage, x, gamma, d)
    new_val = f(storage)
    while new_val - old_val > -line_search.tol * gamma * dot_gdir
        if i > line_search.limit_num_steps
            if old_val - new_val >= 0
                return gamma
            else
                return zero(gamma)
            end
        end
        gamma *= line_search.tau
        storage = muladd_memory_mode(memory_mode, storage, x, gamma, d)
        new_val = f(storage)
        i += 1
    end
    return gamma
end

Base.print(io::IO, ::Backtracking) = print(io, "Backtracking")

"""
Slight modification of the
Adaptive Step Size strategy from [this paper](https://arxiv.org/abs/1806.05123)
```math
    f(x_t + \\gamma_t (x_t - v_t)) - f(x_t) \\leq - \\alpha \\gamma_t \\langle \\nabla f(x_t), x_t - v_t \\rangle + \\alpha^2  \\frac{\\gamma_t^2 \\|x_t - v_t\\|^2}{2} M ~.
```
<<<<<<< HEAD
=======
The parameter `alpha ∈ (0,1]` relaxes the original smoothness condition to mitigate issues with nummerical errors. Its default value is `0.5`.
>>>>>>> 39e49dbc
The `Adaptive` struct keeps track of the Lipschitz constant estimate `L_est`.
The keyword argument `relaxed_smoothness` allows testing with an alternative smoothness condition, 
```math
    \\langle \\nabla f(x_t + \\gamma_t (x_t - v_t) ) - \\nabla f(x_t), x_t - v_t \\rangle \\leq \\gamma_t M \\|x_t - v_t\\|^2 ~.
```
This condition yields potentially smaller and more stable estimations of the Lipschitz constant
while being more computationally expensive due to the additional gradient computation.

<<<<<<< HEAD
=======
It is also the fallback when the Lipschitz constant estimation fails due to numerical errors.

>>>>>>> 39e49dbc
`perform_line_search` also has a `should_upgrade` keyword argument on
whether there should be a temporary upgrade to `BigFloat` for extended precision.
"""
mutable struct Adaptive{T,TT} <: LineSearchMethod
    eta::T
    tau::TT
    L_est::T
    max_estimate::T
    alpha::T
    verbose::Bool
    relaxed_smoothness::Bool
end

Adaptive(eta::T, tau::TT) where {T,TT} =
    Adaptive{T,TT}(eta, tau, T(Inf), T(1e10), T(0.5), true, false)

Adaptive(;
    eta=0.9,
    tau=2,
    L_est=Inf,
    max_estimate=1e10,
    alpha=0.5,
    verbose=true,
    relaxed_smoothness=false,
) = Adaptive(eta, tau, L_est, max_estimate, alpha, verbose, relaxed_smoothness)

struct AdaptiveWorkspace{XT,BT}
    x::XT
    xbig::BT
end

build_linesearch_workspace(::Adaptive, x, gradient) = AdaptiveWorkspace(similar(x), big.(x))

function perform_line_search(
    line_search::Adaptive,
    t,
    f,
    grad!,
    gradient,
    x,
    d,
    gamma_max,
    storage::AdaptiveWorkspace,
    memory_mode::MemoryEmphasis;
    should_upgrade::Val=Val{false}(),
)
    if norm(d) ≤ length(d) * eps(float(eltype(d)))
        if should_upgrade isa Val{true}
            return big(zero(promote_type(eltype(d), eltype(gradient))))
        else
            return zero(promote_type(eltype(d), eltype(gradient)))
        end
    end
    x_storage = storage.x
    if !isfinite(line_search.L_est)
        epsilon_step = min(1e-3, gamma_max)
        gradient_stepsize_estimation = similar(gradient)
        x_storage = muladd_memory_mode(memory_mode, x_storage, x, epsilon_step, d)
        grad!(gradient_stepsize_estimation, x_storage)
        line_search.L_est = norm(gradient - gradient_stepsize_estimation) / (epsilon_step * norm(d))
    end
    M = line_search.eta * line_search.L_est
    (dot_dir, ndir2, x_storage) = _upgrade_accuracy_adaptive(gradient, d, storage, should_upgrade)
    γ = min(max(dot_dir / (M * ndir2), 0), gamma_max)
    x_storage = muladd_memory_mode(memory_mode, x_storage, x, γ, d)
    niter = 0
    α = line_search.alpha
    clipping = false

    gradient_storage = similar(gradient)

    while f(x_storage) - f(x) >
          -γ * α * dot_dir + α^2 * γ^2 * ndir2 * M / 2 + eps(float(γ)) &&
          γ ≥ 100 * eps(float(γ))

        # Additional smoothness condition
        if line_search.relaxed_smoothness
            grad!(gradient_storage, x_storage)
<<<<<<< HEAD
            if fast_dot(gradient, d) - fast_dot(gradient_storage, d) <= gamma * M * ndir2 + eps(float(gamma))
=======
            if fast_dot(gradient, d) - fast_dot(gradient_storage, d) <= γ * M * ndir2 + eps(float(γ))
>>>>>>> 39e49dbc
                break
            end
        end

        M *= line_search.tau
        γ = min(max(dot_dir / (M * ndir2), 0), gamma_max)
        x_storage = muladd_memory_mode(memory_mode, x_storage, x, γ, d)

        niter += 1
        if M > line_search.max_estimate
            # if this occurs, we hit numerical troubles
            # if we were not using the relaxed smoothness, we try it first as a stable fallback
            # note that the smoothness estimate is not updated at this iteration.
            if !line_search.relaxed_smoothness
                linesearch_fallback = deepcopy(line_search)
                linesearch_fallback.relaxed_smoothness = true
                return perform_line_search(
                    linesearch_fallback, t, f, grad!, gradient, x, d, gamma_max, storage, memory_mode;
                    should_upgrade=should_upgrade,
                )
            end
            # if we are already in relaxed smoothness, produce a warning:
            # one might see negative progess, cycling, or stalling.
            # Potentially upgrade accuracy or use an alternative line search strategy
            if line_search.verbose
                @warn "Smoothness estimate run away -> hard clipping. Convergence might be not guaranteed."
            end
            clipping = true
            break
        end
    end
    if !clipping
        line_search.L_est = M
    end
    γ = min(max(dot_dir / (line_search.L_est * ndir2), 0), gamma_max)
    return γ
end

Base.print(io::IO, ::Adaptive) = print(io, "Adaptive")

function _upgrade_accuracy_adaptive(gradient, direction, storage, ::Val{true})
    direction_big = big.(direction)
    dot_dir = fast_dot(big.(gradient), direction_big)
    ndir2 = norm(direction_big)^2
    return (dot_dir, ndir2, storage.xbig)
end

function _upgrade_accuracy_adaptive(gradient, direction, storage, ::Val{false})
    dot_dir = fast_dot(gradient, direction)
    ndir2 = norm(direction)^2
    return (dot_dir, ndir2, storage.x)
end

"""
    MonotonicStepSize{F}

Represents a monotonic open-loop step size.
Contains a halving factor `N` increased at each iteration until there is primal progress
`gamma = 2 / (t + 2) * 2^(-N)`.
"""
mutable struct MonotonicStepSize{F} <: LineSearchMethod
    domain_oracle::F
    factor::Int
end

MonotonicStepSize(f::F) where {F<:Function} = MonotonicStepSize{F}(f, 0)
MonotonicStepSize() = MonotonicStepSize(x -> true, 0)

@deprecate MonotonousStepSize(args...) MonotonicStepSize(args...) false

Base.print(io::IO, ::MonotonicStepSize) = print(io, "MonotonicStepSize")

function perform_line_search(
    line_search::MonotonicStepSize,
    t,
    f,
    g!,
    gradient,
    x,
    d,
    gamma_max,
    storage,
    memory_mode,
)
    gamma = 2.0^(1 - line_search.factor) / (2 + t)
    storage = muladd_memory_mode(memory_mode, storage, x, gamma, d)
    f0 = f(x)
    while !line_search.domain_oracle(storage) || f(storage) > f0
        line_search.factor += 1
        gamma = 2.0^(1 - line_search.factor) / (2 + t)
        storage = muladd_memory_mode(memory_mode, storage, x, gamma, d)
    end
    return gamma
end

"""
    MonotonicNonConvexStepSize{F}

Represents a monotonic open-loop non-convex step size.
Contains a halving factor `N` increased at each iteration until there is primal progress
`gamma = 1 / sqrt(t + 1) * 2^(-N)`.
"""
mutable struct MonotonicNonConvexStepSize{F} <: LineSearchMethod
    domain_oracle::F
    factor::Int
end

MonotonicNonConvexStepSize(f::F) where {F<:Function} = MonotonicNonConvexStepSize{F}(f, 0)
MonotonicNonConvexStepSize() = MonotonicNonConvexStepSize(x -> true, 0)

@deprecate MonotonousNonConvexStepSize(args...) MonotonicNonConvexStepSize(args...) false

Base.print(io::IO, ::MonotonicNonConvexStepSize) = print(io, "MonotonicNonConvexStepSize")

function build_linesearch_workspace(
    ::Union{MonotonicStepSize,MonotonicNonConvexStepSize},
    x,
    gradient,
)
    return similar(x)
end

function perform_line_search(
    line_search::MonotonicNonConvexStepSize,
    t,
    f,
    g!,
    gradient,
    x,
    d,
    gamma_max,
    storage,
    memory_mode,
)
    gamma = 2.0^(-line_search.factor) / sqrt(1 + t)
    storage = muladd_memory_mode(memory_mode, storage, x, gamma, d)
    f0 = f(x)
    while !line_search.domain_oracle(storage) || f(storage) > f0
        line_search.factor += 1
        gamma = 2.0^(-line_search.factor) / sqrt(1 + t)
        storage = muladd_memory_mode(memory_mode, storage, x, gamma, d)
    end
    return gamma
end

struct MonotonicGenericStepsize{LS<:LineSearchMethod,F<:Function} <: LineSearchMethod
    linesearch::LS
    domain_oracle::F
end

MonotonicGenericStepsize(linesearch::LS) where {LS<:LineSearchMethod} =
    MonotonicGenericStepsize(linesearch, x -> true)

Base.print(io::IO, ::MonotonicGenericStepsize) = print(io, "MonotonicGenericStepsize")

struct MonotonicWorkspace{XT,WS}
    x::XT
    inner_workspace::WS
end

function build_linesearch_workspace(ls::MonotonicGenericStepsize, x, gradient)
    return MonotonicWorkspace(similar(x), build_linesearch_workspace(ls.linesearch, x, gradient))
end

function perform_line_search(
    line_search::MonotonicGenericStepsize,
    t,
    f,
    g!,
    gradient,
    x,
    d,
    gamma_max,
    storage::MonotonicWorkspace,
    memory_mode,
)
    f0 = f(x)
    gamma = perform_line_search(
        line_search.linesearch,
        t,
        f,
        g!,
        gradient,
        x,
        d,
        gamma_max,
        storage.inner_workspace,
        memory_mode,
    )
    gamma = min(gamma, gamma_max)
    T = typeof(gamma)
    xst = storage.x
    xst = muladd_memory_mode(memory_mode, xst, x, gamma, d)
    factor = 0
    while !line_search.domain_oracle(xst) || f(xst) > f0
        factor += 1
        gamma *= T(2)^(-factor)
        xst = muladd_memory_mode(memory_mode, xst, x, gamma, d)
        if T(2)^(-factor) ≤ 10 * eps(gamma)
            @error("numerical limit for gamma $gamma, invalid direction?")
            break
        end
    end
    return gamma
end<|MERGE_RESOLUTION|>--- conflicted
+++ resolved
@@ -297,10 +297,7 @@
 ```math
     f(x_t + \\gamma_t (x_t - v_t)) - f(x_t) \\leq - \\alpha \\gamma_t \\langle \\nabla f(x_t), x_t - v_t \\rangle + \\alpha^2  \\frac{\\gamma_t^2 \\|x_t - v_t\\|^2}{2} M ~.
 ```
-<<<<<<< HEAD
-=======
 The parameter `alpha ∈ (0,1]` relaxes the original smoothness condition to mitigate issues with nummerical errors. Its default value is `0.5`.
->>>>>>> 39e49dbc
 The `Adaptive` struct keeps track of the Lipschitz constant estimate `L_est`.
 The keyword argument `relaxed_smoothness` allows testing with an alternative smoothness condition, 
 ```math
@@ -309,11 +306,7 @@
 This condition yields potentially smaller and more stable estimations of the Lipschitz constant
 while being more computationally expensive due to the additional gradient computation.
 
-<<<<<<< HEAD
-=======
 It is also the fallback when the Lipschitz constant estimation fails due to numerical errors.
-
->>>>>>> 39e49dbc
 `perform_line_search` also has a `should_upgrade` keyword argument on
 whether there should be a temporary upgrade to `BigFloat` for extended precision.
 """
@@ -392,11 +385,7 @@
         # Additional smoothness condition
         if line_search.relaxed_smoothness
             grad!(gradient_storage, x_storage)
-<<<<<<< HEAD
-            if fast_dot(gradient, d) - fast_dot(gradient_storage, d) <= gamma * M * ndir2 + eps(float(gamma))
-=======
             if fast_dot(gradient, d) - fast_dot(gradient_storage, d) <= γ * M * ndir2 + eps(float(γ))
->>>>>>> 39e49dbc
                 break
             end
         end
