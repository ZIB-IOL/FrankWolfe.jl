
"""
    away_frank_wolfe

Frank-Wolfe with away steps.
The algorithm maintains the current iterate as a convex combination of vertices in the
[`FrankWolfe.ActiveSet`](@ref) data structure.
See the [paper](https://arxiv.org/abs/2104.06675) for illustrations of away steps.
"""
function away_frank_wolfe(
    f,
    grad!,
    lmo,
    x0;
    line_search::LineSearchMethod=Adaptive(),
    L=Inf,
    gamma0=0,
    K=2.0,
    step_lim=20,
    epsilon=1e-7,
    away_steps=true,
    lazy=false,
    momentum=nothing,
    max_iteration=10000,
    print_iter=1000,
    trajectory=false,
    verbose=false,
    linesearch_tol=1e-7,
    emphasis::Emphasis=memory,
    gradient=nothing,
    renorm_interval=1000,
    callback=nothing,
    timeout=Inf,
    print_callback=print_callback,
)
    # add the first vertex to active set from initialization
    active_set = ActiveSet([(1.0, x0)])

    # Call the method using an ActiveSet as input
    return away_frank_wolfe(
        f,
        grad!,
        lmo,
        active_set,
        line_search = line_search,
        L=L,
        gamma0=gamma0,
        K=K,
        step_lim=step_lim,
        epsilon=epsilon,
        away_steps=away_steps,
        lazy=lazy,
        momentum=momentum,
        max_iteration=max_iteration,
        print_iter=print_iter,
        trajectory=trajectory,
        verbose=verbose,
        linesearch_tol=linesearch_tol,
        emphasis=emphasis,
        gradient=gradient,
        renorm_interval=renorm_interval,
        callback=callback,
        timeout= timeout,
        print_callback=print_callback,
    )
end

# step away FrankWolfe with the active set given as parameter 
# note: in this case I don't need x0 as it is given by the active set and might otherwise lead to confusion
function away_frank_wolfe(
    f,
    grad!,
    lmo,
    active_set::ActiveSet;
    line_search::LineSearchMethod=Adaptive(),
    L=Inf,
    gamma0=0,
    K=2.0,
    step_lim=20,
    epsilon=1e-7,
    away_steps=true,
    lazy=false,
    momentum=nothing,
    max_iteration=10000,
    print_iter=1000,
    trajectory=false,
    verbose=false,
    linesearch_tol=1e-7,
    emphasis::Emphasis=memory,
    gradient=nothing,
    renorm_interval=1000,
    callback=nothing,
    timeout=Inf,
    print_callback=print_callback,
)
# format string for output of the algorithm
    format_string = "%6s %13s %14e %14e %14e %14e %14e %14i\n"

<<<<<<< HEAD
    active_set = ActiveSet([(1.0, x0)]) # add the first vertex to active set from initialization

    # Call the method using an ActiveSet as input
    x, v, primal, dual_gap, traj_data, active_set = away_frank_wolfe(f,
    grad!,
    lmo,
    active_set,
    line_search = line_search,
    L=L,
    gamma0=gamma0,
    K=K,
    step_lim=step_lim,
    epsilon=epsilon,
    away_steps=away_steps,
    lazy=lazy,
    momentum=momentum,
    max_iteration=max_iteration,
    print_iter=print_iter,
    trajectory=trajectory,
    verbose=verbose,
    linesearch_tol=linesearch_tol,
    emphasis=emphasis,
    gradient=gradient,
    renorm_interval=renorm_interval,
    callback=callback,
    timeout= timeout,
    print_callback=print_callback,
    )
    
    return x, v, primal, dual_gap, traj_data, active_set
end

# step away FrankWolfe with the active set given as parameter 
# note: in this case I don't need x0 as it is given by the active set and might otherwise lead to confusion
function away_frank_wolfe(
    f,
    grad!,
    lmo,
    active_set::ActiveSet;
    line_search::LineSearchMethod=Adaptive(),
    L=Inf,
    gamma0=0,
    K=2.0,
    step_lim=20,
    epsilon=1e-7,
    away_steps=true,
    lazy=false,
    momentum=nothing,
    max_iteration=10000,
    print_iter=1000,
    trajectory=false,
    verbose=false,
    linesearch_tol=1e-7,
    emphasis::Emphasis=memory,
    gradient=nothing,
    renorm_interval=1000,
    callback=nothing,
    timeout=Inf,
    print_callback=print_callback,
)
# format string for output of the algorithm
    format_string = "%6s %13s %14e %14e %14e %14e %14e %14i\n"

    if isempty(active_set)
        return nothing 
=======
    if isempty(active_set)
        throw(ArgumentError("Empty active set"))
>>>>>>> 7fceb4b1
    end 

    t = 0
    dual_gap = Inf
    primal = Inf
<<<<<<< HEAD
    x = get_active_set_iterate(active_set)
=======
    x = compute_active_set_iterate(active_set)
    #  not need anymore active_set = ActiveSet([(1.0, x0)]) # add the first vertex to active set from initialization
>>>>>>> 7fceb4b1
    tt = regular
    traj_data = []
    if trajectory && callback === nothing
        callback = trajectory_callback(traj_data)
    end
    time_start = time_ns()

    d = similar(x)

    if line_search isa Shortstep && L == Inf
        println("WARNING: Lipschitz constant not set. Prepare to blow up spectacularly.")
    end

    if line_search isa FixedStep && gamma0 == 0
        println("WARNING: gamma0 not set. We are not going to move a single bit.")
    end

    if verbose
        println("\nAway-step Frank-Wolfe Algorithm.")
        numType = eltype(x)
        println(
            "EMPHASIS: $emphasis STEPSIZE: $line_search EPSILON: $epsilon MAXITERATION: $max_iteration TYPE: $numType",
        )
        grad_type = typeof(gradient)
        println(
            "GRADIENTTYPE: $grad_type LAZY: $lazy K: $K MOMENTUM: $momentum AWAYSTEPS: $away_steps",
        )
        if emphasis == memory
            println("WARNING: In memory emphasis mode iterates are written back into x0!")
        end
        headers =
            ("Type", "Iteration", "Primal", "Dual", "Dual Gap", "Time", "It/sec", "#ActiveSet")
        print_callback(headers, format_string, print_header=true)
    end

    # likely not needed anymore as now the iterates are provided directly via the active set
    if gradient === nothing
        gradient = similar(x)
    end
    gtemp = if momentum !== nothing
        similar(gradient)
    else
        nothing
    end

    x = get_active_set_iterate(active_set)
    grad!(gradient, x)
    v = compute_extreme_point(lmo, gradient)
    phi_value = max(0, fast_dot(x, gradient) - fast_dot(v, gradient))
    gamma = 1.0

    while t <= max_iteration && dual_gap >= max(epsilon, eps())

        #####################
        # managing time and Ctrl-C
        #####################
        time_at_loop = time_ns()
        if t == 0
            time_start = time_at_loop
        end
        # time is measured at beginning of loop for consistency throughout all algorithms
        tot_time = (time_at_loop - time_start) / 1e9

        if timeout < Inf
            if tot_time ≥ timeout
                if verbose
                    @info "Time limit reached"
                end
                break
            end
        end

        #####################

        # compute current iterate from active set
        x = get_active_set_iterate(active_set)
        if isnothing(momentum)
            grad!(gradient, x)
        else
            grad!(gtemp, x)
            @emphasis(emphasis, gradient = (momentum * gradient) + (1 - momentum) * gtemp)
        end

        if away_steps
            if lazy
                d, vertex, index, gamma_max, phi_value, away_step_taken, fw_step_taken, tt =
                    lazy_afw_step(x, gradient, lmo, active_set, phi_value; K=K)
            else
                d, vertex, index, gamma_max, phi_value, away_step_taken, fw_step_taken, tt =
                    afw_step(x, gradient, lmo, active_set)
            end
        else
            d, vertex, index, gamma_max, phi_value, away_step_taken, fw_step_taken, tt =
                fw_step(x, gradient, lmo)
        end

        if fw_step_taken || away_step_taken
            gamma, L = line_search_wrapper(
                line_search,
                t,
                f,
                grad!,
                x,
                d,
                gradient,
                dual_gap,
                L,
                gamma0,
                linesearch_tol,
                step_lim,
                gamma_max,
            )
            # cleanup and renormalize every x iterations. Only for the fw steps.
            renorm = mod(t, renorm_interval) == 0
            if away_step_taken
                active_set_update!(active_set, -gamma, vertex, true, index)
            else
                active_set_update!(active_set, gamma, vertex, renorm, index)
            end
        end
        
        if (
            (mod(t, print_iter) == 0 && verbose) ||
            callback !== nothing ||
            !(line_search isa Agnostic || line_search isa Nonconvex || line_search isa FixedStep)
        )
            primal = f(x)
            dual_gap = phi_value
        end

        if callback !== nothing
            state = (
                t=t,
                primal=primal,
                dual=primal - dual_gap,
                dual_gap=phi_value,
                time=tot_time,
                x=x,
                v=vertex,
                active_set_length=length(active_set),
                gamma=gamma,
            )
            callback(state)
        end

        if verbose && (mod(t, print_iter) == 0 || tt == dualstep)
            if t == 0
                tt = initial
            end
            rep = (
                st[Symbol(tt)],
                string(t),
                Float64(primal),
                Float64(primal - dual_gap),
                Float64(dual_gap),
                tot_time,
                t / tot_time,
                length(active_set),
            )
            print_callback(rep, format_string)
            flush(stdout)
        end
        t += 1
    end

    # recompute everything once more for final verfication / do not record to trajectory though for now!
    # this is important as some variants do not recompute f(x) and the dual_gap regularly but only when reporting
    # hence the final computation.
    # do also cleanup of active_set due to many operations on the same set

    if verbose
        x = get_active_set_iterate(active_set)
        grad!(gradient, x)
        v = compute_extreme_point(lmo, gradient)
        primal = f(x)
        dual_gap = fast_dot(x, gradient) - fast_dot(v, gradient)
        tt = last
        rep = (
            st[Symbol(tt)],
            string(t - 1),
            Float64(primal),
            Float64(primal - dual_gap),
            Float64(dual_gap),
            (time_ns() - time_start) / 1.0e9,
            t / ((time_ns() - time_start) / 1.0e9),
            length(active_set),
        )
        print_callback(rep, format_string)
        flush(stdout)
    end

    active_set_renormalize!(active_set)
    active_set_cleanup!(active_set)
    x = get_active_set_iterate(active_set)
    grad!(gradient, x)
    v = compute_extreme_point(lmo, gradient)
    primal = f(x)
    dual_gap = fast_dot(x, gradient) - fast_dot(v, gradient)
    if verbose
        tt = pp
        rep = (
            st[Symbol(tt)],
            string(t - 1),
            Float64(primal),
            Float64(primal - dual_gap),
            Float64(dual_gap),
            (time_ns() - time_start) / 1.0e9,
            t / ((time_ns() - time_start) / 1.0e9),
            length(active_set),
        )
        print_callback(rep, format_string)
        print_callback(nothing, format_string, print_footer=true)
        flush(stdout)
    end

    return x, v, primal, dual_gap, traj_data, active_set
end


function lazy_afw_step(x, gradient, lmo, active_set, phi; K=2.0)
    v_lambda, v, v_loc, v_val, a_lambda, a, a_loc, a_val, progress = active_set_argminmax(active_set, gradient)
    #Do lazy FW step
    grad_dot_lazy_fw_vertex = fast_dot(v, gradient)
    grad_dot_x = fast_dot(x, gradient)
    grad_dot_a = fast_dot(a, gradient)
    if grad_dot_x - grad_dot_lazy_fw_vertex >= grad_dot_a - grad_dot_x &&
       grad_dot_x - grad_dot_lazy_fw_vertex >= phi / K
        tt = lazy
        gamma_max = 1
        d = x - v
        vertex = v
        away_step_taken = false
        fw_step_taken = true
        index = v_loc
    else
        #Do away step, as it promises enough progress.
        if grad_dot_a - grad_dot_x > grad_dot_x - grad_dot_lazy_fw_vertex &&
           grad_dot_a - grad_dot_x >= phi / K
            tt = away
            gamma_max = a_lambda / (1 - a_lambda)
            d = a - x
            vertex = a
            away_step_taken = true
            fw_step_taken = false
            index = a_loc
            #Resort to calling the LMO
        else
            v = compute_extreme_point(lmo, gradient)
            # Real dual gap promises enough progress.
            grad_dot_fw_vertex = fast_dot(v, gradient)
            dual_gap = grad_dot_x - grad_dot_fw_vertex
            if dual_gap >= phi / K
                tt = regular
                gamma_max = 1
                d = x - v
                vertex = v
                away_step_taken = false
                fw_step_taken = true
                index = nothing
                #Lower our expectation for progress.
            else
                tt = dualstep
                phi = min(dual_gap, phi / 2.0)
                gamma_max = 0.0
                d = zeros(length(x))
                vertex = v
                away_step_taken = false
                fw_step_taken = false
                index = nothing
            end
        end
    end
    return d, vertex, index, gamma_max, phi, away_step_taken, fw_step_taken, tt
end

function afw_step(x, gradient, lmo, active_set)
    local_v_lambda, local_v, local_v_loc, local_v_val, a_lambda, a, a_loc, a_val, progress =
        active_set_argminmax(active_set, gradient)
    away_gap = fast_dot(a, gradient) - fast_dot(x, gradient)
    v = compute_extreme_point(lmo, gradient)
    grad_dot_x = fast_dot(x, gradient)
    away_gap = fast_dot(a, gradient) - grad_dot_x
    dual_gap = grad_dot_x - fast_dot(v, gradient)
    if dual_gap >= away_gap
        tt = regular
        gamma_max = 1
        d = x - v
        vertex = v
        away_step_taken = false
        fw_step_taken = true
        index = nothing
    else
        tt = away
        gamma_max = a_lambda / (1 - a_lambda)
        d = a - x
        vertex = a
        away_step_taken = true
        fw_step_taken = false
        index = a_loc
    end
    return d, vertex, index, gamma_max, dual_gap, away_step_taken, fw_step_taken, tt
end

function fw_step(x, gradient, lmo)
    vertex = compute_extreme_point(lmo, gradient)
    return (
        x - vertex,
        vertex,
        nothing,
        1,
        fast_dot(x, gradient) - fast_dot(vertex, gradient),
        false,
        true,
        regular,
    )
end<|MERGE_RESOLUTION|>--- conflicted
+++ resolved
@@ -93,90 +93,16 @@
     timeout=Inf,
     print_callback=print_callback,
 )
-# format string for output of the algorithm
+    # format string for output of the algorithm
     format_string = "%6s %13s %14e %14e %14e %14e %14e %14i\n"
-
-<<<<<<< HEAD
-    active_set = ActiveSet([(1.0, x0)]) # add the first vertex to active set from initialization
-
-    # Call the method using an ActiveSet as input
-    x, v, primal, dual_gap, traj_data, active_set = away_frank_wolfe(f,
-    grad!,
-    lmo,
-    active_set,
-    line_search = line_search,
-    L=L,
-    gamma0=gamma0,
-    K=K,
-    step_lim=step_lim,
-    epsilon=epsilon,
-    away_steps=away_steps,
-    lazy=lazy,
-    momentum=momentum,
-    max_iteration=max_iteration,
-    print_iter=print_iter,
-    trajectory=trajectory,
-    verbose=verbose,
-    linesearch_tol=linesearch_tol,
-    emphasis=emphasis,
-    gradient=gradient,
-    renorm_interval=renorm_interval,
-    callback=callback,
-    timeout= timeout,
-    print_callback=print_callback,
-    )
-    
-    return x, v, primal, dual_gap, traj_data, active_set
-end
-
-# step away FrankWolfe with the active set given as parameter 
-# note: in this case I don't need x0 as it is given by the active set and might otherwise lead to confusion
-function away_frank_wolfe(
-    f,
-    grad!,
-    lmo,
-    active_set::ActiveSet;
-    line_search::LineSearchMethod=Adaptive(),
-    L=Inf,
-    gamma0=0,
-    K=2.0,
-    step_lim=20,
-    epsilon=1e-7,
-    away_steps=true,
-    lazy=false,
-    momentum=nothing,
-    max_iteration=10000,
-    print_iter=1000,
-    trajectory=false,
-    verbose=false,
-    linesearch_tol=1e-7,
-    emphasis::Emphasis=memory,
-    gradient=nothing,
-    renorm_interval=1000,
-    callback=nothing,
-    timeout=Inf,
-    print_callback=print_callback,
-)
-# format string for output of the algorithm
-    format_string = "%6s %13s %14e %14e %14e %14e %14e %14i\n"
-
-    if isempty(active_set)
-        return nothing 
-=======
     if isempty(active_set)
         throw(ArgumentError("Empty active set"))
->>>>>>> 7fceb4b1
-    end 
+    end
 
     t = 0
     dual_gap = Inf
     primal = Inf
-<<<<<<< HEAD
     x = get_active_set_iterate(active_set)
-=======
-    x = compute_active_set_iterate(active_set)
-    #  not need anymore active_set = ActiveSet([(1.0, x0)]) # add the first vertex to active set from initialization
->>>>>>> 7fceb4b1
     tt = regular
     traj_data = []
     if trajectory && callback === nothing
