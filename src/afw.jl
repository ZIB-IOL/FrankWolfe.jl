--- conflicted
+++ resolved
@@ -185,11 +185,7 @@
             !(line_search == agnostic || line_search == nonconvex || line_search == fixed)
         )
             primal = f(x)
-<<<<<<< HEAD
             dual_gap = phi_value
-=======
-            dual_gap = fast_dot(x, gradient) - fast_dot(v, gradient)
->>>>>>> e3824cbd
         end
 
         if trajectory
@@ -206,79 +202,6 @@
             )
         end
 
-<<<<<<< HEAD
-=======
-        # default is a FW step
-        # used for clipping the step
-        tt = regular
-        gamma_max = 1
-        d = x - v
-        away_step_taken = false
-
-        # above we have already compute the FW vetex and the dual_gap. now we need to 
-        # compute the away vertex and the away gap
-        
-        # lambda, a, i = active_set_argmin(active_set, -gradient)
-
-        # compute away and localized FW in one go -> saves one pass over the active set
-        # note the switch in the sign in front of the gradient as the maximizer is returned in the last three elements
-        lambdaVLoc, vloc, iloc, lambda, a, i = active_set_argminmax(active_set, gradient)
-        
-        # if we localized AFW then also compute FW vertex over active set - if not too bad use this one instead of the FW one
-        # helps with sparsity
-        if localized
-            # lambdaVLoc, vloc, iloc = active_set_argmin(active_set, gradient)
-            if  fast_dot(a, gradient) - fast_dot(vloc,gradient) >= localizedFactor * (dot(a, gradient) - fast_dot(v,gradient))
-                v = vloc
-                d = x - v
-                tt = local_fw 
-            end
-        end
-        away_gap = fast_dot(a, gradient) - fast_dot(x, gradient)
-
-        # if away_gap is larger than dual_gap and we do awaySteps, then away step promises more progress
-        # do not do away_step in very first iteration. you might remove the only one vertex that we have so far
-        if dual_gap < away_gap && awaySteps
-            tt = away
-            gamma_max = lambda / (1 - lambda)
-            d = a - x
-            away_step_taken = true
-        end
-
-
-        if line_search === agnostic
-            gamma = 2 // (2 + t)
-        elseif line_search === goldenratio
-            _, gamma = segment_search(f, grad!, x, v, linesearch_tol=linesearch_tol)
-        elseif line_search === backtracking
-            _, gamma =
-                backtrackingLS(f, gradient, x, v, linesearch_tol=linesearch_tol, step_lim=step_lim)
-        elseif line_search === nonconvex
-            gamma = 1 / sqrt(t + 1)
-        elseif line_search === shortstep
-            gap = fast_dot(gradient, d)
-            gamma = gap / (L * norm(d)^2)
-        elseif line_search === rationalshortstep
-            ratDualGap = sum(d .* gradient)
-            gamma = ratDualGap // (L * sum(d .^ 2))
-        elseif line_search === fixed
-            gamma = gamma0
-        elseif line_search === adaptive
-            L, gamma = adaptive_step_size(f, gradient, x, d, L)
-        end
-
-        # clipping the step size for the away steps
-        gamma = min(gamma_max, gamma)
-
-        # cleanup and renormalize every x iterations
-        renorm = mod(t, 1000) == 0
-
-        if !away_step_taken
-            active_set_update!(active_set, gamma, v, renorm)
-        else
-            active_set_update!(active_set, -gamma, a, true)
-        end
->>>>>>> e3824cbd
 
         if mod(t, print_iter) == 0 && verbose
             if t == 0
