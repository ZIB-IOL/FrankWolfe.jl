--- conflicted
+++ resolved
@@ -31,12 +31,8 @@
     renorm_interval=1000,
     callback=nothing,
     timeout=Inf,
-<<<<<<< HEAD
-    print_callback=FrankWolfe.print_callback,
+    print_callback=print_callback,
     kwargs...,
-=======
-    print_callback=print_callback,
->>>>>>> dfba2f67
 )
 
     # format string for output of the algorithm
@@ -94,14 +90,9 @@
 
     x = compute_active_set_iterate(active_set)
     grad!(gradient, x)
-<<<<<<< HEAD
     v = compute_extreme_point(lmo, gradient, x=x; kwargs...)
     phi_value = max(0, fast_dot(x, gradient) - fast_dot(v, gradient))
-=======
-    v = compute_extreme_point(lmo, gradient)
-    phi_value = max(0, fast_dot(x, gradient) - fast_dot(v, gradient))
     gamma = 1.0
->>>>>>> dfba2f67
 
     while t <= max_iteration && dual_gap >= max(epsilon, eps())
 
