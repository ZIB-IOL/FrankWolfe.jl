
<<<<<<< HEAD
# currently just a copy of fw to be adjusted
# support: fw with tracking of decomposition, afw, pfw over "abstract" functions
# decide in the whether we can lazify that version -> likely possible but will require careful checking.
# keep lazy variant separate but can be based off of afw
"""
    away_frank_wolfe
missing docstring.
=======
"""
    away_frank_wolfe

Frank-Wolfe with away steps.
The algorithm maintains the current iterate as a convex combination of vertices in the
[`FrankWolfe.ActiveSet`](@ref) data structure.
See the [paper](https://arxiv.org/abs/2104.06675) for illustrations of away steps.
>>>>>>> ce855d0f
"""
function away_frank_wolfe(
    f,
    grad!,
    lmo,
    x0;
    line_search::LineSearchMethod=Adaptive(),
    L=Inf,
    gamma0=0,
    K=2.0,
    step_lim=20,
    epsilon=1e-7,
    away_steps=true,
    lazy=false,
    momentum=nothing,
    max_iteration=10000,
    print_iter=1000,
    trajectory=false,
    verbose=false,
    linesearch_tol=1e-7,
    emphasis::Emphasis=memory,
    gradient=nothing,
    renorm_interval=1000,
    callback=nothing,
)
    function print_header(data)
        @printf(
            "\n───────────────────────────────────────────────────────────────────────────────────────────────────────────────\n"
        )
        @printf(
            "%6s %13s %14s %14s %14s %14s %14s %14s\n",
            data[1],
            data[2],
            data[3],
            data[4],
            data[5],
            data[6],
            data[7],
            data[8],
        )
        @printf(
            "───────────────────────────────────────────────────────────────────────────────────────────────────────────────\n"
        )
    end

    function print_footer()
        @printf(
            "───────────────────────────────────────────────────────────────────────────────────────────────────────────────\n\n"
        )
    end

    function print_iter_func(data)
        @printf(
            "%6s %13s %14e %14e %14e %14e %14e %14i\n",
            st[Symbol(data[1])],
            data[2],
            Float64(data[3]),
            Float64(data[4]),
            Float64(data[5]),
            data[6],
            data[7],
            data[8],
        )
    end

    t = 0
    dual_gap = Inf
    primal = Inf
    x = x0
    active_set = ActiveSet([(1.0, x0)]) # add the first vertex to active set from initialization
    tt = regular
    traj_data = []
    if trajectory && callback === nothing
        callback = trajectory_callback(traj_data)
    end
    time_start = time_ns()

    d = similar(x)

    if line_search isa Shortstep && L == Inf
        println("WARNING: Lipschitz constant not set. Prepare to blow up spectacularly.")
    end

    if line_search isa FixedStep && gamma0 == 0
        println("WARNING: gamma0 not set. We are not going to move a single bit.")
    end

    if verbose
        println("\nAway-step Frank-Wolfe Algorithm.")
        numType = eltype(x0)
        println(
            "EMPHASIS: $emphasis STEPSIZE: $line_search EPSILON: $epsilon MAXITERATION: $max_iteration TYPE: $numType",
        )
        grad_type = typeof(gradient)
        println(
            "GRADIENTTYPE: $grad_type LAZY: $lazy K: $K MOMENTUM: $momentum AWAYSTEPS: $away_steps",
        )
        if emphasis == memory
            println("WARNING: In memory emphasis mode iterates are written back into x0!")
        end
        headers =
            ("Type", "Iteration", "Primal", "Dual", "Dual Gap", "Time", "It/sec", "#ActiveSet")
        print_header(headers)
    end

    # likely not needed anymore as now the iterates are provided directly via the active set
    if gradient === nothing
        gradient = similar(x0, float(eltype(x0)))
    end
    gtemp = if momentum !== nothing
        similar(gradient)
    else
        nothing
    end

    x = compute_active_set_iterate(active_set)
    grad!(gradient, x)
    v = compute_extreme_point(lmo, gradient)
    phi_value = fast_dot(x, gradient) - fast_dot(v, gradient)

    while t <= max_iteration && dual_gap >= max(epsilon, eps())

        # compute current iterate from active set
        x = compute_active_set_iterate(active_set)
        if isnothing(momentum)
            grad!(gradient, x)
        else
            grad!(gtemp, x)
            @emphasis(emphasis, gradient = (momentum * gradient) + (1 - momentum) * gtemp)
        end

        if away_steps
            if lazy
                d, vertex, index, gamma_max, phi_value, away_step_taken, fw_step_taken, tt =
                    lazy_afw_step(x, gradient, lmo, active_set, phi_value; K=K)
            else
                d, vertex, index, gamma_max, phi_value, away_step_taken, fw_step_taken, tt =
                    afw_step(x, gradient, lmo, active_set)
            end
        else
            d, vertex, index, gamma_max, phi_value, away_step_taken, fw_step_taken, tt =
                fw_step(x, gradient, lmo)
        end


        if fw_step_taken || away_step_taken
            gamma, L = line_search_wrapper(
                line_search,
                t,
                f,
                grad!,
                x,
                d,
                gradient,
                dual_gap,
                L,
                gamma0,
                linesearch_tol,
                step_lim,
                gamma_max,
            )

            # cleanup and renormalize every x iterations. Only for the fw steps.
            renorm = mod(t, renorm_interval) == 0

            if away_step_taken
                active_set_update!(active_set, -gamma, vertex, true, index)
            else
                active_set_update!(active_set, gamma, vertex, renorm, index)
            end
        end

        if (
            (mod(t, print_iter) == 0 && verbose) ||
            callback !== nothing ||
            !(line_search isa Agnostic || line_search isa Nonconvex || line_search isa FixedStep)
        )
            primal = f(x)
            dual_gap = phi_value
        end

        if callback !== nothing
            state = (
                t=t,
                primal=primal,
                dual=primal - dual_gap,
                dual_gap=phi_value,
                time=(time_ns() - time_start) / 1e9,
                x=x,
                v=vertex,
                active_set_length=length(active_set),
            )
            callback(state)
        end


        if verbose && (mod(t, print_iter) == 0 || tt == dualstep)
            if t == 0
                tt = initial
            end
            rep = (
                tt,
                string(t),
                primal,
                primal - dual_gap,
                dual_gap,
                (time_ns() - time_start) / 1.0e9,
                t / ((time_ns() - time_start) / 1.0e9),
                length(active_set),
            )
            print_iter_func(rep)
            flush(stdout)
        end
        t = t + 1
    end

    # recompute everything once more for final verfication / do not record to trajectory though for now!
    # this is important as some variants do not recompute f(x) and the dual_gap regularly but only when reporting
    # hence the final computation.
    # do also cleanup of active_set due to many operations on the same set

    if verbose
        x = compute_active_set_iterate(active_set)
        grad!(gradient, x)
        v = compute_extreme_point(lmo, gradient)
        primal = f(x)
        dual_gap = fast_dot(x, gradient) - fast_dot(v, gradient)
        tt = last
        rep = (
            tt,
            string(t - 1),
            primal,
            primal - dual_gap,
            dual_gap,
            (time_ns() - time_start) / 1.0e9,
            t / ((time_ns() - time_start) / 1.0e9),
            length(active_set),
        )
        print_iter_func(rep)
        flush(stdout)
    end

    active_set_renormalize!(active_set)
    active_set_cleanup!(active_set)
    x = compute_active_set_iterate(active_set)
    grad!(gradient, x)
    v = compute_extreme_point(lmo, gradient)
    primal = f(x)
    dual_gap = fast_dot(x, gradient) - fast_dot(v, gradient)
    if verbose
        tt = pp
        rep = (
            tt,
            string(t - 1),
            primal,
            primal - dual_gap,
            dual_gap,
            (time_ns() - time_start) / 1.0e9,
            t / ((time_ns() - time_start) / 1.0e9),
            length(active_set),
        )
        print_iter_func(rep)
        print_footer()
        flush(stdout)
    end

    return x, v, primal, dual_gap, traj_data, active_set
end

function lazy_afw_step(x, gradient, lmo, active_set, phi; K=2.0)
    v_lambda, v, v_loc, a_lambda, a, a_loc = active_set_argminmax(active_set, gradient)
    #Do lazy FW step
    grad_dot_lazy_fw_vertex = fast_dot(v, gradient)
    grad_dot_x = fast_dot(x, gradient)
    grad_dot_a = fast_dot(a, gradient)
    if grad_dot_x - grad_dot_lazy_fw_vertex >= grad_dot_a - grad_dot_x &&
       grad_dot_x - grad_dot_lazy_fw_vertex >= phi / K
        tt = lazy
        gamma_max = 1
        d = x - v
        vertex = v
        away_step_taken = false
        fw_step_taken = true
        index = v_loc
    else
        #Do away step, as it promises enough progress.
        if grad_dot_a - grad_dot_x > grad_dot_x - grad_dot_lazy_fw_vertex &&
           grad_dot_a - grad_dot_x >= phi / K
            tt = away
            gamma_max = a_lambda / (1 - a_lambda)
            d = a - x
            vertex = a
            away_step_taken = true
            fw_step_taken = false
            index = a_loc
            #Resort to calling the LMO
        else
            v = compute_extreme_point(lmo, gradient)
            # Real dual gap promises enough progress.
            grad_dot_fw_vertex = fast_dot(v, gradient)
            dual_gap = grad_dot_x - grad_dot_fw_vertex
            if dual_gap >= phi / K
                tt = regular
                gamma_max = 1
                d = x - v
                vertex = v
                away_step_taken = false
                fw_step_taken = true
                index = nothing
                #Lower our expectation for progress.
            else
                tt = dualstep
                phi = min(dual_gap, phi / 2.0)
                gamma_max = 0.0
                d = zeros(length(x))
                vertex = v
                away_step_taken = false
                fw_step_taken = false
                index = nothing
            end
        end
    end
    return d, vertex, index, gamma_max, phi, away_step_taken, fw_step_taken, tt
end

function afw_step(x, gradient, lmo, active_set)
    local_v_lambda, local_v, local_v_loc, a_lambda, a, a_loc =
        active_set_argminmax(active_set, gradient)
    away_gap = fast_dot(a, gradient) - fast_dot(x, gradient)
    v = compute_extreme_point(lmo, gradient)
    grad_dot_x = fast_dot(x, gradient)
    away_gap = fast_dot(a, gradient) - grad_dot_x
    dual_gap = grad_dot_x - fast_dot(v, gradient)
    if dual_gap >= away_gap
        tt = regular
        gamma_max = 1
        d = x - v
        vertex = v
        away_step_taken = false
        fw_step_taken = true
        index = nothing
    else
        tt = away
        gamma_max = a_lambda / (1 - a_lambda)
        d = a - x
        vertex = a
        away_step_taken = true
        fw_step_taken = false
        index = a_loc
    end
    return d, vertex, index, gamma_max, dual_gap, away_step_taken, fw_step_taken, tt
end

function fw_step(x, gradient, lmo)
    vertex = compute_extreme_point(lmo, gradient)
    return (
        x - vertex,
        vertex,
        nothing,
        1,
        fast_dot(x, gradient) - fast_dot(vertex, gradient),
        false,
        true,
        regular,
    )
end<|MERGE_RESOLUTION|>--- conflicted
+++ resolved
@@ -1,13 +1,4 @@
 
-<<<<<<< HEAD
-# currently just a copy of fw to be adjusted
-# support: fw with tracking of decomposition, afw, pfw over "abstract" functions
-# decide in the whether we can lazify that version -> likely possible but will require careful checking.
-# keep lazy variant separate but can be based off of afw
-"""
-    away_frank_wolfe
-missing docstring.
-=======
 """
     away_frank_wolfe
 
@@ -15,7 +6,6 @@
 The algorithm maintains the current iterate as a convex combination of vertices in the
 [`FrankWolfe.ActiveSet`](@ref) data structure.
 See the [paper](https://arxiv.org/abs/2104.06675) for illustrations of away steps.
->>>>>>> ce855d0f
 """
 function away_frank_wolfe(
     f,
