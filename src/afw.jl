--- conflicted
+++ resolved
@@ -321,14 +321,9 @@
     return x, v, primal, dual_gap, traj_data, active_set
 end
 
-
-<<<<<<< HEAD
 function lazy_afw_step(x, gradient, lmo, active_set, phi; lazy_tolerance=2.0)
-    v_lambda, v, v_loc, a_lambda, a, a_loc = active_set_argminmax(active_set, gradient)
-=======
-function lazy_afw_step(x, gradient, lmo, active_set, phi; K=2.0)
-    v_lambda, v, v_loc, v_val, a_lambda, a, a_loc, a_val, progress = active_set_argminmax(active_set, gradient)
->>>>>>> 999fe722
+    _, v, v_loc, _, a_lambda, a, a_loc, _, _ =
+        active_set_argminmax(active_set, gradient)
     #Do lazy FW step
     grad_dot_lazy_fw_vertex = fast_dot(v, gradient)
     grad_dot_x = fast_dot(x, gradient)
@@ -384,11 +379,7 @@
 end
 
 function afw_step(x, gradient, lmo, active_set)
-<<<<<<< HEAD
-    v_local_lambda, v_local, v_local_loc, a_lambda, a, a_loc =
-=======
-    local_v_lambda, local_v, local_v_loc, local_v_val, a_lambda, a, a_loc, a_val, progress =
->>>>>>> 999fe722
+    _, _, _, _, a_lambda, a, a_loc =
         active_set_argminmax(active_set, gradient)
     away_gap = fast_dot(a, gradient) - fast_dot(x, gradient)
     v = compute_extreme_point(lmo, gradient)
