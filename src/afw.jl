
"""
    away_frank_wolfe

Frank-Wolfe with away steps.
The algorithm maintains the current iterate as a convex combination of vertices in the
[`FrankWolfe.ActiveSet`](@ref) data structure.
See the [paper](https://arxiv.org/abs/2104.06675) for illustrations of away steps.
"""
function away_frank_wolfe(
    f,
    grad!,
    lmo,
    x0;
    line_search::LineSearchMethod=Adaptive(),
    lazy_tolerance=2.0,
    epsilon=1e-7,
    away_steps=true,
    lazy=false,
    momentum=nothing,
    max_iteration=10000,
    print_iter=1000,
    trajectory=false,
    verbose=false,
    memory_mode::MemoryEmphasis=InplaceEmphasis(),
    gradient=nothing,
    renorm_interval=1000,
    callback=nothing,
    timeout=Inf,
    print_callback=print_callback,
    linesearch_workspace=nothing,
)
    # add the first vertex to active set from initialization
    active_set = ActiveSet([(1.0, x0)])

    # Call the method using an ActiveSet as input
    return away_frank_wolfe(
        f,
        grad!,
        lmo,
        active_set,
        line_search=line_search,
        lazy_tolerance=lazy_tolerance,
        epsilon=epsilon,
        away_steps=away_steps,
        lazy=lazy,
        momentum=momentum,
        max_iteration=max_iteration,
        print_iter=print_iter,
        trajectory=trajectory,
        verbose=verbose,
        memory_mode=memory_mode,
        gradient=gradient,
        renorm_interval=renorm_interval,
        callback=callback,
        timeout= timeout,
        print_callback=print_callback,
        linesearch_workspace=linesearch_workspace,
    )
end

# step away FrankWolfe with the active set given as parameter 
# note: in this case I don't need x0 as it is given by the active set and might otherwise lead to confusion
function away_frank_wolfe(
    f,
    grad!,
    lmo,
    active_set::ActiveSet;
    line_search::LineSearchMethod=Adaptive(),
    lazy_tolerance=2.0,
    epsilon=1e-7,
    away_steps=true,
    lazy=false,
    momentum=nothing,
    max_iteration=10000,
    print_iter=1000,
    trajectory=false,
    verbose=false,
    memory_mode::MemoryEmphasis=InplaceEmphasis(),
    gradient=nothing,
    renorm_interval=1000,
    callback=nothing,
    timeout=Inf,
    print_callback=print_callback,
    linesearch_workspace=nothing,
)
    # format string for output of the algorithm
    format_string = "%6s %13s %14e %14e %14e %14e %14e %14i\n"
    if isempty(active_set)
        throw(ArgumentError("Empty active set"))
    end

    t = 0
    dual_gap = Inf
    primal = Inf
    x = get_active_set_iterate(active_set)
    tt = regular
    traj_data = []
    if trajectory && callback === nothing
        callback = trajectory_callback(traj_data)
    end
    time_start = time_ns()

    d = similar(x)

    if verbose
        println("\nAway-step Frank-Wolfe Algorithm.")
        NumType = eltype(x)
        println(
            "MEMORY_MODE: $memory_mode STEPSIZE: $line_search EPSILON: $epsilon MAXITERATION: $max_iteration TYPE: $NumType",
        )
        grad_type = typeof(gradient)
        println(
            "GRADIENTTYPE: $grad_type LAZY: $lazy lazy_tolerance: $lazy_tolerance MOMENTUM: $momentum AWAYSTEPS: $away_steps",
        )
        if memory_mode isa InplaceEmphasis
            @info("In memory_mode memory iterates are written back into x0!")
        end
        headers =
            ("Type", "Iteration", "Primal", "Dual", "Dual Gap", "Time", "It/sec", "#ActiveSet")
        print_callback(headers, format_string, print_header=true)
    end

    # likely not needed anymore as now the iterates are provided directly via the active set
    if gradient === nothing
        gradient = similar(x)
    end
    gtemp = if momentum !== nothing
        similar(gradient)
    else
        nothing
    end

    x = get_active_set_iterate(active_set)
    grad!(gradient, x)
    v = compute_extreme_point(lmo, gradient)
    phi_value = max(0, fast_dot(x, gradient) - fast_dot(v, gradient))
    gamma = 1.0

    if linesearch_workspace === nothing
        linesearch_workspace = build_linesearch_workspace(line_search, x, gradient)
    end

    while t <= max_iteration && dual_gap >= max(epsilon, eps())

        #####################
        # managing time and Ctrl-C
        #####################
        time_at_loop = time_ns()
        if t == 0
            time_start = time_at_loop
        end
        # time is measured at beginning of loop for consistency throughout all algorithms
        tot_time = (time_at_loop - time_start) / 1e9

        if timeout < Inf
            if tot_time ≥ timeout
                if verbose
                    @info "Time limit reached"
                end
                break
            end
        end

        #####################

        # compute current iterate from active set
        x = get_active_set_iterate(active_set)
        if isnothing(momentum)
            grad!(gradient, x)
        else
            grad!(gtemp, x)
            @memory_mode(memory_mode, gradient = (momentum * gradient) + (1 - momentum) * gtemp)
        end

        if away_steps
            if lazy
                d, vertex, index, gamma_max, phi_value, away_step_taken, fw_step_taken, tt =
                    lazy_afw_step(x, gradient, lmo, active_set, phi_value; lazy_tolerance=lazy_tolerance)
            else
                d, vertex, index, gamma_max, phi_value, away_step_taken, fw_step_taken, tt =
                    afw_step(x, gradient, lmo, active_set)
            end
        else
            d, vertex, index, gamma_max, phi_value, away_step_taken, fw_step_taken, tt =
                fw_step(x, gradient, lmo)
        end

        if fw_step_taken || away_step_taken
            gamma = perform_line_search(
                line_search,
                t,
                f,
                grad!,
                gradient,
                x,
                d,
                1.0,
                linesearch_workspace,
            )
            # cleanup and renormalize every x iterations. Only for the fw steps.
            renorm = mod(t, renorm_interval) == 0
            if away_step_taken
                active_set_update!(active_set, -gamma, vertex, true, index)
            else
                active_set_update!(active_set, gamma, vertex, renorm, index)
            end
        end
        
        if (
            (mod(t, print_iter) == 0 && verbose) ||
            callback !== nothing ||
            !(line_search isa Agnostic || line_search isa Nonconvex || line_search isa FixedStep)
        )
            primal = f(x)
            dual_gap = phi_value
        end

        if callback !== nothing
            state = (
                t=t,
                primal=primal,
                dual=primal - dual_gap,
                dual_gap=phi_value,
                time=tot_time,
                x=x,
                v=vertex,
<<<<<<< HEAD
                active_set_length=length(active_set),
                gamma=gamma,
=======
                gamma=gamma,
                active_set=active_set,
                gradient=gradient,
>>>>>>> c1e09cf1
            )
            callback(state)
        end

        if verbose && (mod(t, print_iter) == 0 || tt == dualstep)
            if t == 0
                tt = initial
            end
            rep = (
                st[Symbol(tt)],
                string(t),
                Float64(primal),
                Float64(primal - dual_gap),
                Float64(dual_gap),
                tot_time,
                t / tot_time,
                length(active_set),
            )
            print_callback(rep, format_string)
            flush(stdout)
        end
        t += 1
    end

    # recompute everything once more for final verfication / do not record to trajectory though for now!
    # this is important as some variants do not recompute f(x) and the dual_gap regularly but only when reporting
    # hence the final computation.
    # do also cleanup of active_set due to many operations on the same set

    if verbose
        x = get_active_set_iterate(active_set)
        grad!(gradient, x)
        v = compute_extreme_point(lmo, gradient)
        primal = f(x)
        dual_gap = fast_dot(x, gradient) - fast_dot(v, gradient)
        tt = last
        rep = (
            st[Symbol(tt)],
            string(t - 1),
            Float64(primal),
            Float64(primal - dual_gap),
            Float64(dual_gap),
            (time_ns() - time_start) / 1.0e9,
            t / ((time_ns() - time_start) / 1.0e9),
            length(active_set),
        )
        print_callback(rep, format_string)
        flush(stdout)
    end

    active_set_renormalize!(active_set)
    active_set_cleanup!(active_set)
    x = get_active_set_iterate(active_set)
    grad!(gradient, x)
    v = compute_extreme_point(lmo, gradient)
    primal = f(x)
    dual_gap = fast_dot(x, gradient) - fast_dot(v, gradient)
    if verbose
        tt = pp
        rep = (
            st[Symbol(tt)],
            string(t - 1),
            Float64(primal),
            Float64(primal - dual_gap),
            Float64(dual_gap),
            (time_ns() - time_start) / 1.0e9,
            t / ((time_ns() - time_start) / 1.0e9),
            length(active_set),
        )
        print_callback(rep, format_string)
        print_callback(nothing, format_string, print_footer=true)
        flush(stdout)
    end

    return x, v, primal, dual_gap, traj_data, active_set
end

function lazy_afw_step(x, gradient, lmo, active_set, phi; lazy_tolerance=2.0)
    _, v, v_loc, _, a_lambda, a, a_loc, _, _ =
        active_set_argminmax(active_set, gradient)
    #Do lazy FW step
    grad_dot_lazy_fw_vertex = fast_dot(v, gradient)
    grad_dot_x = fast_dot(x, gradient)
    grad_dot_a = fast_dot(a, gradient)
    if grad_dot_x - grad_dot_lazy_fw_vertex >= grad_dot_a - grad_dot_x &&
       grad_dot_x - grad_dot_lazy_fw_vertex >= phi / lazy_tolerance
        tt = lazy
        gamma_max = 1
        d = x - v
        vertex = v
        away_step_taken = false
        fw_step_taken = true
        index = v_loc
    else
        #Do away step, as it promises enough progress.
        if grad_dot_a - grad_dot_x > grad_dot_x - grad_dot_lazy_fw_vertex &&
           grad_dot_a - grad_dot_x >= phi / lazy_tolerance
            tt = away
            gamma_max = a_lambda / (1 - a_lambda)
            d = a - x
            vertex = a
            away_step_taken = true
            fw_step_taken = false
            index = a_loc
            #Resort to calling the LMO
        else
            v = compute_extreme_point(lmo, gradient)
            # Real dual gap promises enough progress.
            grad_dot_fw_vertex = fast_dot(v, gradient)
            dual_gap = grad_dot_x - grad_dot_fw_vertex
            if dual_gap >= phi / lazy_tolerance
                tt = regular
                gamma_max = 1
                d = x - v
                vertex = v
                away_step_taken = false
                fw_step_taken = true
                index = nothing
                #Lower our expectation for progress.
            else
                tt = dualstep
                phi = min(dual_gap, phi / 2.0)
                gamma_max = 0.0
                d = zeros(length(x))
                vertex = v
                away_step_taken = false
                fw_step_taken = false
                index = nothing
            end
        end
    end
    return d, vertex, index, gamma_max, phi, away_step_taken, fw_step_taken, tt
end

function afw_step(x, gradient, lmo, active_set)
    _, _, _, _, a_lambda, a, a_loc =
        active_set_argminmax(active_set, gradient)
    v = compute_extreme_point(lmo, gradient)
    grad_dot_x = fast_dot(x, gradient)
    away_gap = fast_dot(a, gradient) - grad_dot_x
    dual_gap = grad_dot_x - fast_dot(v, gradient)
    if dual_gap >= away_gap
        tt = regular
        gamma_max = 1
        d = x - v
        vertex = v
        away_step_taken = false
        fw_step_taken = true
        index = nothing
    else
        tt = away
        gamma_max = a_lambda / (1 - a_lambda)
        d = a - x
        vertex = a
        away_step_taken = true
        fw_step_taken = false
        index = a_loc
    end
    return d, vertex, index, gamma_max, dual_gap, away_step_taken, fw_step_taken, tt
end

function fw_step(x, gradient, lmo)
    vertex = compute_extreme_point(lmo, gradient)
    return (
        x - vertex,
        vertex,
        nothing,
        1,
        fast_dot(x, gradient) - fast_dot(vertex, gradient),
        false,
        true,
        regular,
    )
end<|MERGE_RESOLUTION|>--- conflicted
+++ resolved
@@ -225,14 +225,9 @@
                 time=tot_time,
                 x=x,
                 v=vertex,
-<<<<<<< HEAD
-                active_set_length=length(active_set),
-                gamma=gamma,
-=======
                 gamma=gamma,
                 active_set=active_set,
                 gradient=gradient,
->>>>>>> c1e09cf1
             )
             callback(state)
         end
