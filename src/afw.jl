--- conflicted
+++ resolved
@@ -155,15 +155,11 @@
     phi_value = max(0, fast_dot(x, gradient) - fast_dot(v, gradient))
     gamma = 1.0
 
-<<<<<<< HEAD
     if linesearch_workspace === nothing
         linesearch_workspace = build_linesearch_workspace(line_search, x, gradient)
     end
 
-    while t <= max_iteration && dual_gap >= max(epsilon, eps())
-=======
     while t <= max_iteration && phi_value >= max(epsilon, eps())
->>>>>>> ece643de
 
         #####################
         # managing time and Ctrl-C
@@ -198,11 +194,7 @@
         if away_steps
             if lazy
                 d, vertex, index, gamma_max, phi_value, away_step_taken, fw_step_taken, tt =
-<<<<<<< HEAD
-                    lazy_afw_step(x, gradient, lmo, active_set, phi_value; lazy_tolerance=lazy_tolerance)
-=======
-                    lazy_afw_step(x, gradient, lmo, active_set, phi_value, epsilon; K=K)
->>>>>>> ece643de
+                    lazy_afw_step(x, gradient, lmo, active_set, phi_value, epsilon; lazy_tolerance=lazy_tolerance)
             else
                 d, vertex, index, gamma_max, phi_value, away_step_taken, fw_step_taken, tt =
                     afw_step(x, gradient, lmo, active_set, epsilon)
@@ -328,26 +320,16 @@
     return x, v, primal, dual_gap, traj_data, active_set
 end
 
-<<<<<<< HEAD
-function lazy_afw_step(x, gradient, lmo, active_set, phi; lazy_tolerance=2.0)
+function lazy_afw_step(x, gradient, lmo, active_set, phi, epsilon; lazy_tolerance=2.0)
     _, v, v_loc, _, a_lambda, a, a_loc, _, _ =
         active_set_argminmax(active_set, gradient)
-=======
-
-function lazy_afw_step(x, gradient, lmo, active_set, phi, epsilon; K=2.0)
-    v_lambda, v, v_loc, a_lambda, a, a_loc = active_set_argminmax(active_set, gradient)
->>>>>>> ece643de
     #Do lazy FW step
     grad_dot_lazy_fw_vertex = fast_dot(v, gradient)
     grad_dot_x = fast_dot(x, gradient)
     grad_dot_a = fast_dot(a, gradient)
     if grad_dot_x - grad_dot_lazy_fw_vertex >= grad_dot_a - grad_dot_x &&
-<<<<<<< HEAD
-       grad_dot_x - grad_dot_lazy_fw_vertex >= phi / lazy_tolerance
-=======
-            grad_dot_x - grad_dot_lazy_fw_vertex >= phi / K &&
+            grad_dot_x - grad_dot_lazy_fw_vertex >= phi / lazy_tolerance &&
             grad_dot_x - grad_dot_lazy_fw_vertex >= epsilon
->>>>>>> ece643de
         tt = lazy
         gamma_max = one(a_lambda)
         d = x - v
@@ -396,14 +378,9 @@
     return d, vertex, index, gamma_max, phi, away_step_taken, fw_step_taken, tt
 end
 
-<<<<<<< HEAD
-function afw_step(x, gradient, lmo, active_set)
-    _, _, _, _, a_lambda, a, a_loc =
-=======
 function afw_step(x, gradient, lmo, active_set, epsilon)
-    local_v_lambda, local_v, local_v_loc, a_lambda, a, a_loc =
->>>>>>> ece643de
-        active_set_argminmax(active_set, gradient)
+    _, _, _, _, a_lambda, a, a_loc = active_set_argminmax(active_set, gradient)
+    # local_v_lambda, local_v, local_v_loc, a_lambda, a, a_loc =
     v = compute_extreme_point(lmo, gradient)
     grad_dot_x = fast_dot(x, gradient)
     away_gap = fast_dot(a, gradient) - grad_dot_x
