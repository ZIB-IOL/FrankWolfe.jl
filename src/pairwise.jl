--- conflicted
+++ resolved
@@ -12,13 +12,6 @@
     lmo,
     x0;
     line_search::LineSearchMethod=Adaptive(),
-<<<<<<< HEAD
-    K=2.0,
-=======
-    L=Inf,
-    gamma0=0,
-    step_lim=20,
->>>>>>> ca278994
     epsilon=1e-7,
     max_iteration=10000,
     print_iter=1000,
@@ -31,11 +24,8 @@
     print_callback=print_callback,
     renorm_interval=1000,
     lazy=false,
-<<<<<<< HEAD
     linesearch_workspace=nothing,
-=======
     lazy_tolerance=2.0,
->>>>>>> ca278994
 )
     # add the first vertex to active set from initialization
     active_set = ActiveSet([(1.0, x0)])
@@ -46,13 +36,6 @@
         lmo,
         active_set,
         line_search=line_search,
-<<<<<<< HEAD
-        K=K,
-=======
-        L=L,
-        gamma0=gamma0,
-        step_lim=step_lim,
->>>>>>> ca278994
         epsilon=epsilon,
         max_iteration=max_iteration,
         print_iter=print_iter,
@@ -65,11 +48,8 @@
         print_callback=print_callback,
         renorm_interval=renorm_interval,
         lazy=lazy,
-<<<<<<< HEAD
         linesearch_workspace=linesearch_workspace,
-=======
         lazy_tolerance=lazy_tolerance,
->>>>>>> ca278994
     )
 end
 
@@ -84,13 +64,6 @@
     lmo,
     active_set::ActiveSet;
     line_search::LineSearchMethod=Adaptive(),
-<<<<<<< HEAD
-    K=2.0,
-=======
-    L=Inf,
-    gamma0=0,
-    step_lim=20,
->>>>>>> ca278994
     epsilon=1e-7,
     max_iteration=10000,
     print_iter=1000,
@@ -103,11 +76,8 @@
     print_callback=print_callback,
     renorm_interval=1000,
     lazy=false,
-<<<<<<< HEAD
-    linesearch_workspace=nothing
-=======
+    linesearch_workspace=nothing,
     lazy_tolerance=2.0,
->>>>>>> ca278994
 )
 
     # format string for output of the algorithm
