
"""
    blended_pairwise_conditional_gradient(f, grad!, lmo, x0; kwargs...)

Implements the BPCG algorithm from [Tsuji, Tanaka, Pokutta](https://arxiv.org/abs/2110.12650).
The method uses an active set of current vertices.
Unlike away-step, it transfers weight from an away vertex to another vertex of the active set.
"""
function blended_pairwise_conditional_gradient(
    f,
    grad!,
    lmo,
    x0;
    line_search::LineSearchMethod=Adaptive(),
    L=Inf,
    gamma0=0,
    step_lim=20,
    epsilon=1e-7,
    max_iteration=10000,
    print_iter=1000,
    trajectory=false,
    verbose=false,
    linesearch_tol=1e-7,
    emphasis::Emphasis=memory,
    gradient=nothing,
    callback=nothing,
    timeout=Inf,
    print_callback=print_callback,
    renorm_interval=1000,
    lazy=false,
    lazy_tolerance=2.0,
)
    # add the first vertex to active set from initialization
    active_set = ActiveSet([(1.0, x0)])

    return blended_pairwise_conditional_gradient(
        f,
        grad!,
        lmo,
        active_set,
        line_search=line_search,
        L=L,
        gamma0=gamma0,
        step_lim=step_lim,
        epsilon=epsilon,
        max_iteration=max_iteration,
        print_iter=print_iter,
        trajectory=trajectory,
        verbose=verbose,
        linesearch_tol=linesearch_tol,
        emphasis=emphasis,
        gradient=gradient,
        callback=callback,
        timeout=timeout,
        print_callback=print_callback,
        renorm_interval=renorm_interval,
        lazy=lazy,
        lazy_tolerance=lazy_tolerance,
    )
end

"""
    blended_pairwise_conditional_gradient(f, grad!, lmo, active_set::ActiveSet; kwargs...)

Warm-starts BPCG with a pre-defined `active_set`.
"""
function blended_pairwise_conditional_gradient(
    f,
    grad!,
    lmo,
    active_set::ActiveSet;
    line_search::LineSearchMethod=Adaptive(),
    L=Inf,
    gamma0=0,
    step_lim=20,
    epsilon=1e-7,
    max_iteration=10000,
    print_iter=1000,
    trajectory=false,
    verbose=false,
    linesearch_tol=1e-7,
    emphasis::Emphasis=memory,
    gradient=nothing,
    callback=nothing,
    timeout=Inf,
    print_callback=print_callback,
    renorm_interval=1000,
    lazy=false,
    lazy_tolerance=2.0,
)

    # format string for output of the algorithm
    format_string = "%6s %13s %14e %14e %14e %14e %14e %14i\n"

    t = 0
    primal = Inf
    x = get_active_set_iterate(active_set)
    tt = regular
    traj_data = []
    if trajectory && callback === nothing
        callback = trajectory_callback(traj_data)
    end
    time_start = time_ns()

    d = similar(x)

    if line_search isa Shortstep && L == Inf
        println("WARNING: Lipschitz constant not set. Prepare to blow up spectacularly.")
    end

    if line_search isa FixedStep && gamma0 == 0
        println("WARNING: gamma0 not set. We are not going to move a single bit.")
    end

    if verbose
        println("\nBlended Pairwise Conditional Gradient Algorithm.")
        num_type = eltype(x)
        println(
            "EMPHASIS: $emphasis STEPSIZE: $line_search EPSILON: $epsilon MAXITERATION: $max_iteration TYPE: $num_type",
        )
        grad_type = typeof(gradient)
        println(
            "GRADIENTTYPE: $grad_type LAZY: $lazy lazy_tolerance: $lazy_tolerance",
        )
        if emphasis == memory
            println("WARNING: In memory emphasis mode iterates are written back into x0!")
        end
        headers =
            ("Type", "Iteration", "Primal", "Dual", "Dual Gap", "Time", "It/sec", "#ActiveSet")
        print_callback(headers, format_string, print_header=true)
    end

    # likely not needed anymore as now the iterates are provided directly via the active set
    if gradient === nothing
        gradient = similar(x)
    end

    grad!(gradient, x)
    v = compute_extreme_point(lmo, gradient)
    # if !lazy, phi is maintained as the global dual gap
    phi = max(0, fast_dot(x, gradient) - fast_dot(v, gradient))
    local_gap = zero(phi)
    gamma = 1.0

    while t <= max_iteration && phi >= max(epsilon, eps())

        # managing time limit
        time_at_loop = time_ns()
        if t == 0
            time_start = time_at_loop
        end
        # time is measured at beginning of loop for consistency throughout all algorithms
        tot_time = (time_at_loop - time_start) / 1e9

        if timeout < Inf
            if tot_time ≥ timeout
                if verbose
                    @info "Time limit reached"
                end
                break
            end
        end

        #####################

        # compute current iterate from active set
        x = get_active_set_iterate(active_set)
        grad!(gradient, x)

<<<<<<< HEAD
        _, v_local, v_local_loc, a_lambda, a, a_loc =
=======
        _, local_v, local_v_loc, _, a_lambda, a, a_loc, _ ,_ =
>>>>>>> 999fe722
        active_set_argminmax(active_set, gradient)
        
        local_gap = fast_dot(gradient, a) - fast_dot(gradient, v_local)
        
        if !lazy
            v = compute_extreme_point(lmo, gradient)
            dual_gap = fast_dot(gradient, x) - fast_dot(gradient, v)
            phi = dual_gap
        end
        # minor modification from original paper for improved sparsity
        # (proof follows with minor modification when estimating the step)
        if local_gap ≥ phi / lazy_tolerance
            @. d = a - v_local
            vertex_taken = v_local
            gamma_max = a_lambda
            gamma, L = line_search_wrapper(
                line_search,
                t,
                f,
                grad!,
                x,
                d,
                gradient,
                phi,
                L,
                gamma0,
                linesearch_tol,
                step_lim,
                gamma_max,
            )
            # reached maximum of lambda -> dropping away vertex
            if gamma ≈ gamma_max
                tt = drop
                active_set.weights[v_local_loc] += gamma
                deleteat!(active_set, a_loc)
            else # transfer weight from away to local FW
                tt = pairwise
                active_set.weights[a_loc] -= gamma
                active_set.weights[v_local_loc] += gamma
                @assert active_set_validate(active_set)
            end
            active_set_update_iterate_pairwise!(active_set, gamma, v_local, a)
        else # add to active set
            if lazy # otherwise, v computed above already
                v = compute_extreme_point(lmo, gradient)
            end
            vertex_taken = v
            dual_gap = fast_dot(gradient, x) - fast_dot(gradient, v)
            if (!lazy || dual_gap ≥ phi / lazy_tolerance)
                tt = regular
                @. d = x - v
                gamma_max = one(eltype(x))
                gamma, L = line_search_wrapper(
                    line_search,
                    t,
                    f,
                    grad!,
                    x,
                    d,
                    gradient,
                    dual_gap,
                    L,
                    gamma0,
                    linesearch_tol,
                    step_lim,
                    gamma_max,
                )
                # dropping active set and restarting from singleton
                if gamma ≈ 1.0
                    active_set_initialize!(active_set, v)
                else
                    renorm = mod(t, renorm_interval) == 0
                    active_set_update!(active_set, gamma, v, renorm, nothing)
                end
            else # dual step
                tt = dualstep
                # set to computed dual_gap for consistency between the lazy and non-lazy run.
                # that is ok as we scale with the K = 2.0 default anyways
                phi = dual_gap
            end
        end
        if (
            ((mod(t, print_iter) == 0 || tt == dualstep) == 0 && verbose) ||
            callback !== nothing ||
            !(line_search isa Agnostic || line_search isa Nonconvex || line_search isa FixedStep)
        )
            primal = f(x)
        end
        if callback !== nothing
            state = (
                t=t,
                primal=primal,
                dual=primal - dual_gap,
                dual_gap=phi,
                time=tot_time,
                x=x,
                v=vertex_taken,
                active_set_length=length(active_set),
                gamma=gamma,
            )
            callback(state)
        end

        if verbose && (mod(t, print_iter) == 0 || tt == dualstep)
            if t == 0
                tt = initial
            end
            rep = (
                st[Symbol(tt)],
                string(t),
                Float64(primal),
                Float64(primal - dual_gap),
                Float64(dual_gap),
                tot_time,
                t / tot_time,
                length(active_set),
            )
            print_callback(rep, format_string)
            flush(stdout)
        end
        t += 1
    end

    # recompute everything once more for final verfication / do not record to trajectory though for now!
    # this is important as some variants do not recompute f(x) and the dual_gap regularly but only when reporting
    # hence the final computation.
    # do also cleanup of active_set due to many operations on the same set

    if verbose
        x = get_active_set_iterate(active_set)
        grad!(gradient, x)
        v = compute_extreme_point(lmo, gradient)
        primal = f(x)
        phi = fast_dot(x, gradient) - fast_dot(v, gradient)
        tt = last
        rep = (
            st[Symbol(tt)],
            string(t - 1),
            Float64(primal),
            Float64(primal - dual_gap),
            Float64(dual_gap),
            (time_ns() - time_start) / 1.0e9,
            t / ((time_ns() - time_start) / 1.0e9),
            length(active_set),
        )
        print_callback(rep, format_string)
        flush(stdout)
    end
    active_set_renormalize!(active_set)
    active_set_cleanup!(active_set)
    x = get_active_set_iterate(active_set)
    grad!(gradient, x)
    v = compute_extreme_point(lmo, gradient)
    primal = f(x)
    dual_gap = fast_dot(x, gradient) - fast_dot(v, gradient)
    if verbose
        tt = pp
        rep = (
            st[Symbol(tt)],
            string(t - 1),
            Float64(primal),
            Float64(primal - dual_gap),
            Float64(dual_gap),
            (time_ns() - time_start) / 1.0e9,
            t / ((time_ns() - time_start) / 1.0e9),
            length(active_set),
        )
        print_callback(rep, format_string)
        print_callback(nothing, format_string, print_footer=true)
        flush(stdout)
    end

    return x, v, primal, dual_gap, traj_data, active_set
end<|MERGE_RESOLUTION|>--- conflicted
+++ resolved
@@ -167,12 +167,8 @@
         x = get_active_set_iterate(active_set)
         grad!(gradient, x)
 
-<<<<<<< HEAD
-        _, v_local, v_local_loc, a_lambda, a, a_loc =
-=======
-        _, local_v, local_v_loc, _, a_lambda, a, a_loc, _ ,_ =
->>>>>>> 999fe722
-        active_set_argminmax(active_set, gradient)
+        _, v_local, v_local_loc, _, a_lambda, a, a_loc, _ ,_ =
+            active_set_argminmax(active_set, gradient)
         
         local_gap = fast_dot(gradient, a) - fast_dot(gradient, v_local)
         
