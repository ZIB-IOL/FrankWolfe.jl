
"""
    pairwise_frank_wolfe(f, grad!, lmo, x0; ...)

Frank-Wolfe with pairwise steps.
The algorithm maintains the current iterate as a convex combination of vertices in the
[`FrankWolfe.ActiveSet`](@ref) data structure.
See [M. Besançon, A. Carderera and S. Pokutta 2021](https://arxiv.org/abs/2104.06675) for illustrations of away steps. 
Unlike away-step, it transfers weight from an away vertex to another vertex.
"""
function pairwise_frank_wolfe(
    f,
    grad!,
    lmo,
    x0;
<<<<<<< HEAD
    line_search::LineSearchMethod=Secant(),
    lazy_tolerance=2.0,
=======
    line_search::LineSearchMethod=Adaptive(),
    sparsity_control=2.0,
>>>>>>> 566a3f43
    epsilon=1e-7,
    lazy=false,
    momentum=nothing,
    max_iteration=10000,
    print_iter=1000,
    trajectory=false,
    verbose=false,
    memory_mode::MemoryEmphasis=InplaceEmphasis(),
    gradient=nothing,
    renorm_interval=1000,
    callback=nothing,
    traj_data=[],
    timeout=Inf,
    weight_purge_threshold=weight_purge_threshold_default(eltype(x0)),
    extra_vertex_storage=nothing,
    add_dropped_vertices=false,
    use_extra_vertex_storage=false,
    linesearch_workspace=nothing,
    recompute_last_vertex=true,
)
    # add the first vertex to active set from initialization
    active_set = ActiveSet([(1.0, x0)])

    # Call the method using an ActiveSet as input
    return pairwise_frank_wolfe(
        f,
        grad!,
        lmo,
        active_set,
        line_search=line_search,
        sparsity_control=sparsity_control,
        epsilon=epsilon,
        lazy=lazy,
        momentum=momentum,
        max_iteration=max_iteration,
        print_iter=print_iter,
        trajectory=trajectory,
        verbose=verbose,
        memory_mode=memory_mode,
        gradient=gradient,
        renorm_interval=renorm_interval,
        callback=callback,
        traj_data=traj_data,
        timeout=timeout,
        weight_purge_threshold=weight_purge_threshold,
        extra_vertex_storage=extra_vertex_storage,
        add_dropped_vertices=add_dropped_vertices,
        use_extra_vertex_storage=use_extra_vertex_storage,
        linesearch_workspace=linesearch_workspace,
        recompute_last_vertex=recompute_last_vertex,
    )
end

# pairwise FrankWolfe with the active set given as parameter
# note: in this case I don't need x0 as it is given by the active set and might otherwise lead to confusion
function pairwise_frank_wolfe(
    f,
    grad!,
    lmo,
    active_set::AbstractActiveSet{AT,R};
    line_search::LineSearchMethod=Adaptive(),
    sparsity_control=2.0,
    epsilon=1e-7,
    lazy=false,
    momentum=nothing,
    max_iteration=10000,
    print_iter=1000,
    trajectory=false,
    verbose=false,
    memory_mode::MemoryEmphasis=InplaceEmphasis(),
    gradient=nothing,
    renorm_interval=1000,
    callback=nothing,
    traj_data=[],
    timeout=Inf,
    weight_purge_threshold=weight_purge_threshold_default(R),
    extra_vertex_storage=nothing,
    add_dropped_vertices=false,
    use_extra_vertex_storage=false,
    linesearch_workspace=nothing,
    recompute_last_vertex=true,
) where {AT,R}
    # format string for output of the algorithm
    format_string = "%6s %13s %14e %14e %14e %14e %14e %14i\n"
    headers = ("Type", "Iteration", "Primal", "Dual", "Dual Gap", "Time", "It/sec", "#ActiveSet")
    function format_state(state, active_set)
        rep = (
            steptype_string[Symbol(state.step_type)],
            string(state.t),
            Float64(state.primal),
            Float64(state.primal - state.dual_gap),
            Float64(state.dual_gap),
            state.time,
            state.t / state.time,
            length(active_set),
        )
        return rep
    end

    isempty(active_set) && throw(ArgumentError("Empty active set"))
    sparsity_control < 1 && throw(ArgumentError("sparsity_control cannot be smaller than one"))

    if trajectory
        callback = make_trajectory_callback(callback, traj_data)
    end

    if verbose
        callback = make_print_callback(callback, print_iter, headers, format_string, format_state)
    end

    t = 0
    dual_gap = Inf
    primal = Inf
    x = get_active_set_iterate(active_set)
    step_type = ST_REGULAR

    time_start = time_ns()

    d = similar(x)

    if gradient === nothing
        gradient = collect(x)
    end
    gtemp = if momentum !== nothing
        similar(gradient)
    else
        nothing
    end

    if verbose
        println("\nPairwise Frank-Wolfe Algorithm.")
        NumType = eltype(x)
        println(
            "MEMORY_MODE: $memory_mode STEPSIZE: $line_search EPSILON: $epsilon MAXITERATION: $max_iteration TYPE: $NumType",
        )
        grad_type = typeof(gradient)
        println(
            "GRADIENTTYPE: $grad_type LAZY: $lazy sparsity_control: $sparsity_control MOMENTUM: $momentum",
        )
        println("LMO: $(typeof(lmo))")
        if (use_extra_vertex_storage || add_dropped_vertices) && extra_vertex_storage === nothing
            @warn(
                "use_extra_vertex_storage and add_dropped_vertices options are only usable with a extra_vertex_storage storage"
            )
        end
    end

    x = get_active_set_iterate(active_set)
    primal = f(x)
    v = active_set.atoms[1]
    phi_value = convert(eltype(x), Inf)
    gamma = one(phi_value)

    if linesearch_workspace === nothing
        linesearch_workspace = build_linesearch_workspace(line_search, x, gradient)
    end
    if extra_vertex_storage === nothing
        use_extra_vertex_storage = add_dropped_vertices = false
    end

    while t <= max_iteration && phi_value >= max(eps(float(typeof(phi_value))), epsilon)
        #####################
        # managing time and Ctrl-C
        #####################
        time_at_loop = time_ns()
        if t == 0
            time_start = time_at_loop
        end
        # time is measured at beginning of loop for consistency throughout all algorithms
        tot_time = (time_at_loop - time_start) / 1e9

        if timeout < Inf
            if tot_time ≥ timeout
                if verbose
                    @info "Time limit reached"
                end
                break
            end
        end

        #####################
        t += 1

        # compute current iterate from active set
        x = get_active_set_iterate(active_set)
        if momentum === nothing
            grad!(gradient, x)
        else
            grad!(gtemp, x)
            @memory_mode(memory_mode, gradient = (momentum * gradient) + (1 - momentum) * gtemp)
        end


        if lazy
            d, fw_vertex, fw_index, away_vertex, away_index, gamma_max, phi_value, step_type =
                lazy_pfw_step(
                    x,
                    gradient,
                    lmo,
                    active_set,
                    phi_value,
                    epsilon,
                    d;
                    use_extra_vertex_storage=use_extra_vertex_storage,
                    extra_vertex_storage=extra_vertex_storage,
                    sparsity_control=sparsity_control,
                    memory_mode=memory_mode,
                )
        else
            d, fw_vertex, fw_index, away_vertex, away_index, gamma_max, phi_value, step_type =
                pfw_step(x, gradient, lmo, active_set, epsilon, d, memory_mode=memory_mode)
        end
        if fw_index === nothing
            fw_index = find_atom(active_set, fw_vertex)
        end

        if gamma ≈ gamma_max && fw_index === -1
            step_type = ST_DUALSTEP
        end

        gamma = 0.0
        if step_type != ST_DUALSTEP
            gamma = perform_line_search(
                line_search,
                t,
                f,
                grad!,
                gradient,
                x,
                d,
                gamma_max,
                linesearch_workspace,
                memory_mode,
            )

            gamma = min(gamma_max, gamma)

            # away update
            active_set_update!(
                active_set,
                -gamma,
                away_vertex,
                false,
                away_index,
                add_dropped_vertices=use_extra_vertex_storage,
                vertex_storage=extra_vertex_storage,
            )
            if add_dropped_vertices && gamma ≈ gamma_max
                for vtx in active_set.atoms
                    if vtx != v
                        push!(extra_vertex_storage, vtx)
                    end
                end
            end
            # fw update
            active_set_update!(active_set, gamma, fw_vertex, true, fw_index)
        end
        # println(active_set.weights)
        # println([atom[1] for atom in active_set.atoms])

        if callback !== nothing
            state = CallbackState(
                t,
                primal,
                primal - dual_gap,
                dual_gap,
                tot_time,
                x,
                fw_vertex,
                d,
                gamma,
                f,
                grad!,
                lmo,
                gradient,
                step_type,
            )
            if callback(state, active_set) === false
                break
            end
        end

        if mod(t, renorm_interval) == 0
            active_set_renormalize!(active_set)
            x = compute_active_set_iterate!(active_set)
        end

        if (
            (mod(t, print_iter) == 0 && verbose) ||
            callback !== nothing ||
            !(line_search isa Agnostic || line_search isa Nonconvex || line_search isa FixedStep)
        )
            primal = f(x)
            dual_gap = phi_value
        end
    end

    # recompute everything once more for final verfication / do not record to trajectory though for now!
    # this is important as some variants do not recompute f(x) and the dual_gap regularly but only when reporting
    # hence the final computation.
    # do also cleanup of active_set due to many operations on the same set

    x = get_active_set_iterate(active_set)
    grad!(gradient, x)
    v = compute_extreme_point(lmo, gradient)
    primal = f(x)
    dual_gap = fast_dot(x, gradient) - fast_dot(v, gradient)
    dual_gap = min(phi_value, dual_gap)
    step_type = ST_LAST
    tot_time = (time_ns() - time_start) / 1e9
    if callback !== nothing
        state = CallbackState(
            t,
            primal,
            primal - dual_gap,
            dual_gap,
            tot_time,
            x,
            v,
            nothing,
            gamma,
            f,
            grad!,
            lmo,
            gradient,
            step_type,
        )
        callback(state, active_set)
    end

    active_set_renormalize!(active_set)
    active_set_cleanup!(
        active_set;
        weight_purge_threshold=weight_purge_threshold,
        add_dropped_vertices=use_extra_vertex_storage,
        vertex_storage=extra_vertex_storage,
    )
    x = get_active_set_iterate(active_set)
    grad!(gradient, x)
    if recompute_last_vertex
        v = compute_extreme_point(lmo, gradient)
        primal = f(x)
        dual_gap = fast_dot(x, gradient) - fast_dot(v, gradient)
    end
    step_type = ST_POSTPROCESS
    tot_time = (time_ns() - time_start) / 1e9
    if callback !== nothing
        state = CallbackState(
            t,
            primal,
            primal - dual_gap,
            dual_gap,
            tot_time,
            x,
            v,
            nothing,
            gamma,
            f,
            grad!,
            lmo,
            gradient,
            step_type,
        )
        callback(state, active_set)
    end

    return (x=x, v=v, primal=primal, dual_gap=dual_gap, traj_data=traj_data, active_set=active_set)
end

function lazy_pfw_step(
    x,
    gradient,
    lmo,
    active_set,
    phi,
    epsilon,
    d;
    use_extra_vertex_storage=false,
    extra_vertex_storage=nothing,
    sparsity_control=2.0,
    memory_mode::MemoryEmphasis=InplaceEmphasis(),
)
    _, v_local, v_local_loc, _, a_lambda, a_local, a_local_loc, _, _ =
        active_set_argminmax(active_set, gradient)
    # We will always have an away vertex determining the steplength. 
    gamma_max = a_lambda
    away_index = a_local_loc
    fw_index = nothing
    grad_dot_x = fast_dot(x, gradient)
    grad_dot_a_local = fast_dot(a_local, gradient)

    # Do lazy pairwise step
    grad_dot_lazy_fw_vertex = fast_dot(v_local, gradient)

    if grad_dot_a_local - grad_dot_lazy_fw_vertex >= phi / sparsity_control &&
       grad_dot_a_local - grad_dot_lazy_fw_vertex >= epsilon
        step_type = ST_LAZY
        v = v_local
        d = muladd_memory_mode(memory_mode, d, a_local, v)
        fw_index = v_local_loc
    else
        # optionally: try vertex storage
        if use_extra_vertex_storage
            lazy_threshold = fast_dot(gradient, a_local) - phi / sparsity_control
            (found_better_vertex, new_forward_vertex) =
                storage_find_argmin_vertex(extra_vertex_storage, gradient, lazy_threshold)
            if found_better_vertex
                @debug("Found acceptable lazy vertex in storage")
                v = new_forward_vertex
                step_type = ST_LAZYSTORAGE
            else
                v = compute_extreme_point(lmo, gradient)
                step_type = ST_PAIRWISE
            end
        else
            v = compute_extreme_point(lmo, gradient)
            step_type = ST_PAIRWISE
        end

        # Real dual gap promises enough progress.
        grad_dot_fw_vertex = fast_dot(v, gradient)
        dual_gap = grad_dot_x - grad_dot_fw_vertex
        if dual_gap >= phi / sparsity_control
            d = muladd_memory_mode(memory_mode, d, a_local, v)
            #Lower our expectation for progress.
        else
            step_type = ST_DUALSTEP
            phi = min(dual_gap, phi / 2.0)
        end
    end
    return d, v, fw_index, a_local, away_index, gamma_max, phi, step_type
end


function pfw_step(
    x,
    gradient,
    lmo,
    active_set,
    epsilon,
    d;
    memory_mode::MemoryEmphasis=InplaceEmphasis(),
)
    step_type = ST_PAIRWISE
    _, _, _, _, a_lambda, a_local, a_local_loc = active_set_argminmax(active_set, gradient)
    away_vertex = a_local
    away_index = a_local_loc
    # We will always have a away vertex determining the steplength. 
    gamma_max = a_lambda

    v = compute_extreme_point(lmo, gradient)
    fw_vertex = v
    fw_index = nothing
    grad_dot_x = fast_dot(x, gradient)
    dual_gap = grad_dot_x - fast_dot(v, gradient)
    d = muladd_memory_mode(memory_mode, d, a_local, v)
    return d, fw_vertex, fw_index, away_vertex, away_index, gamma_max, dual_gap, step_type
end<|MERGE_RESOLUTION|>--- conflicted
+++ resolved
@@ -13,13 +13,8 @@
     grad!,
     lmo,
     x0;
-<<<<<<< HEAD
     line_search::LineSearchMethod=Secant(),
-    lazy_tolerance=2.0,
-=======
-    line_search::LineSearchMethod=Adaptive(),
     sparsity_control=2.0,
->>>>>>> 566a3f43
     epsilon=1e-7,
     lazy=false,
     momentum=nothing,
