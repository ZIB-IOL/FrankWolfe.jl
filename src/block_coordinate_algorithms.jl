"""
Update order for a block-coordinate method.
A `BlockCoordinateUpdateOrder` must implement
```
select_update_indices(::BlockCoordinateUpdateOrder, s::CallbackState, dual_gaps)
```
"""
abstract type BlockCoordinateUpdateOrder end

"""
    select_update_indices(::BlockCoordinateUpdateOrder, s::CallbackState, dual_gaps)

Returns a list of lists of the block indices.
Each sublist represents one round of updates in an iteration. The indices in a list show which blocks should be updated parallely in one round.
For example, a full update is given by `[1:l]` and a blockwise update by `[[i] for i=1:l]`, where `l` is the number of blocks.
"""
function select_update_indices end

"""
The full update initiates a parallel update of all blocks in one single round.
"""
struct FullUpdate <: BlockCoordinateUpdateOrder end

"""
The cyclic update initiates a sequence of update rounds.
In each round only one block is updated. The order of the blocks is determined by the given order of the LMOs.
"""
struct CyclicUpdate <: BlockCoordinateUpdateOrder
    limit::Int
end

CyclicUpdate() = CyclicUpdate(-1)

"""
The stochastic update initiates a sequence of update rounds.
In each round only one block is updated. The order of the blocks is a random.
"""
struct StochasticUpdate <: BlockCoordinateUpdateOrder
    limit::Int
end

StochasticUpdate() = StochasticUpdate(-1)

"""
The dual gap order initiates one round of `ļimit` many updates.
The according blocks are sampled with probabilties proportional to their respective dual gaps.
"""
struct DualGapOrder <: BlockCoordinateUpdateOrder
    limit::Int
end

DualGapOrder() = DualGapOrder(-1)

"""
The dual progress order initiates one round of `ļimit` many updates.
The according blocks are sampled with probabilties proportional to their respective dual progress.
"""
mutable struct DualProgressOrder <: BlockCoordinateUpdateOrder
    limit::Int
    previous_dual_gaps::Vector{Float64}
    dual_progress::Vector{Float64}
    last_indices::Vector{Int}
end

DualProgressOrder() = DualProgressOrder(-1, [], [], [])
DualProgressOrder(i::Int64) = DualProgressOrder(i, [], [], [])

"""
The Lazy update order is discussed in "Flexible block-iterative
analysis for the Frank-Wolfe algorithm," by Braun, Pokutta, &
Woodstock (2024). 
'lazy_block' is an index of a computationally expensive block to
update;
'refresh_rate' describes the frequency at which we perform
a full activation; and
'block_size' describes the number of "faster" blocks
(i.e., those excluding 'lazy_block') activated (chosen
uniformly at random) during each
of the "faster" iterations; for more detail, see the
article. If  'block_size' is unspecified, this defaults to
1. 
Note: This methodology is currently only proven to work
with 'FrankWolfe.Shortstep' linesearches and a (not-yet
implemented) adaptive method; see the article for details.
"""
struct LazyUpdate <: BlockCoordinateUpdateOrder
    lazy_block::Int
    refresh_rate::Int
    block_size::Int
end

function LazyUpdate(lazy_block::Int, refresh_rate::Int)
    return LazyUpdate(lazy_block, refresh_rate, 1)
end

function select_update_indices(::FullUpdate, s::CallbackState, _)
    return [1:length(s.lmo.lmos)]
end

function select_update_indices(u::CyclicUpdate, s::CallbackState, _)

    l = length(s.lmo.lmos)

    @assert u.limit <= l
    @assert u.limit > 0 || u.limit == -1

    if u.limit in [-1, l]
        return [[i] for i in 1:l]
    end

    start = (s.t * u.limit % l) + 1
    if start + u.limit - 1 ≤ l
        return [[i] for i in start:start+u.limit-1]
    else
        a = [[i] for i in start:l]
        append!(a, [[i] for i in 1:u.limit-length(a)])
        return a
    end
end

function select_update_indices(u::StochasticUpdate, s::CallbackState, _)

    l = length(s.lmo.lmos)

    @assert u.limit <= l
    @assert u.limit > 0 || u.limit == -1

    if u.limit == -1
        return [[rand(1:l)] for i in 1:l]
    end
    return [[rand(1:l)] for i in 1:u.limit]
end

function sample_without_replacement(n::Int, weights::Vector{Float64})
    weights = weights ./ sum(weights)
    cumsum_weights = cumsum(weights)
    indices = zeros(Int, n)
    for i in 1:n
        indices[i] = findfirst(cumsum_weights .> rand())
        weights[indices[i]] = 0
        weights = weights ./ sum(weights)
        cumsum_weights = cumsum(weights)
    end
    return indices
end

function select_update_indices(u::DualProgressOrder, s::CallbackState, dual_gaps)

    l = length(s.lmo.lmos)

    @assert u.limit <= l
    @assert u.limit > 0 || u.limit == -1

    # In the first two iterations update every block so we get finite dual progress
    if s.t < 2
        u.dual_progress = ones(l)
        indices = [[i for i in 1:l]]
    else
        # Update dual progress only on updated blocks
        for i in u.last_indices
            d = u.previous_dual_gaps[i] - dual_gaps[i]
            if d < 0
                u.dual_progress[i] = 0
            else
                u.dual_progress[i] = d
            end
        end
        n = u.limit == -1 ? l : u.limit

        # If less than n blocks have non-zero dual progress, update all of them
        if sum(u.dual_progress .!= 0) < n
            indices = [[i for i in 1:l]]
        else
            indices = [sample_without_replacement(n, u.dual_progress)]
        end
    end
    u.previous_dual_gaps = copy(dual_gaps)
    u.last_indices = vcat(indices...)
    return indices
end

function select_update_indices(u::DualGapOrder, s::CallbackState, dual_gaps)

    l = length(s.lmo.lmos)

    @assert u.limit <= l
    @assert u.limit > 0 || u.limit == -1

    # In the first iteration update every block so we get finite dual gaps
    if s.t < 1
        return [[i for i in 1:l]]
    end

    n = u.limit == -1 ? l : u.limit
    return [sample_without_replacement(n, dual_gaps)]
end

function select_update_indices(update::LazyUpdate, s::CallbackState, dual_gaps)
    #Returns a sequence of randomized cheap indices by 
    #excluding update.lazy_block until "refresh_rate" updates
    #occur, then adds an update of everything while mainting
    #randomized order.
    l = length(s.lmo.lmos)
    return push!(
        [
            [rand(range(1, l)[1:l.!=update.lazy_block]) for _ in range(1, update.block_size)] for
            _ in 1:(update.refresh_rate-1)
        ],
        range(1, l),
    )
end

"""
Update step for block-coordinate Frank-Wolfe.
These are implementations of different FW-algorithms to be used in a blockwise manner.
Each update step must implement [`FrankWolfe.update_iterate`](@ref).
"""
abstract type UpdateStep end

"""
    update_block_iterate(
        step::UpdateStep,
        x,
        lmo,
        f,
        gradient,
        grad!,
        dual_gap,
        t,
        line_search,
        linesearch_workspace,
        memory_mode,
        epsilon,
        d,
    )
    
Executes one iteration of the defined [`FrankWolfe.UpdateStep`](@ref) and updates the iterate `x` implicitly.
The function returns a tuple `(dual_gap, v, d, gamma, step_type)`:
- `dual_gap` is the updated FrankWolfe gap
- `v` is the used vertex
- `d` is the update direction
- `gamma` is the applied step-size
- `step_type` is the applied step-type

The `d` passed as argument is used as a container to avoid allocating `d` inside the function
"""
function update_block_iterate end

"""
Implementation of the vanilla Frank-Wolfe algorithm as an update step for block-coordinate Frank-Wolfe.
"""
struct FrankWolfeStep <: UpdateStep end

"""
Implementation of the blended pairwise conditional gradient (BPCG) method as an update step for block-coordinate Frank-Wolfe.
"""
mutable struct BPCGStep <: UpdateStep
    lazy::Bool
    active_set::Union{FrankWolfe.AbstractActiveSet,Nothing}
    renorm_interval::Int
    sparsity_control::Float64
    phi_value::Float64
end

Base.copy(::FrankWolfeStep) = FrankWolfeStep()

function Base.copy(obj::BPCGStep)
    active_set = if obj.active_set !== nothing
        copy(obj.active_set)
    else
        nothing
    end
    return BPCGStep(obj.lazy, active_set, obj.renorm_interval, obj.sparsity_control, obj.phi_value)
end

BPCGStep(lazy::Bool) = BPCGStep(lazy, nothing, 1000, 2.0, Inf)
BPCGStep() = BPCGStep(false)

function update_block_iterate(
    ::FrankWolfeStep,
    x,
    lmo,
    f,
    gradient,
    grad!,
    dual_gap,
    t,
    line_search,
    linesearch_workspace,
    memory_mode,
    epsilon,
    d,
)
    v = compute_extreme_point(lmo, gradient)
    dual_gap = dot(gradient, x) - dot(gradient, v)

    d = muladd_memory_mode(memory_mode, d, x, v)

    gamma = perform_line_search(
        line_search,
        t,
        f,
        grad!,
        gradient,
        x,
        d,
        1.0,
        linesearch_workspace,
        memory_mode,
    )

    x = muladd_memory_mode(memory_mode, x, gamma, d)

    step_type = ST_REGULAR

    return (dual_gap, v, d, gamma, step_type)
end

function update_block_iterate(
    s::BPCGStep,
    x,
    lmo,
    f,
    gradient,
    grad!,
    dual_gap,
    t,
    line_search,
    linesearch_workspace,
    memory_mode,
    epsilon,
    d_container,
)

    step_type = ST_REGULAR

    _, v_local, v_local_loc, _, a_lambda, a, a_loc, _, _ =
        active_set_argminmax(s.active_set, gradient)

    dot_forward_vertex = dot(gradient, v_local)
    dot_away_vertex = dot(gradient, a)
    local_gap = dot_away_vertex - dot_forward_vertex

    if !s.lazy
        v = compute_extreme_point(lmo, gradient)
        dual_gap = dot(gradient, x) - dot(gradient, v)
        s.phi_value = dual_gap
    end

    # minor modification from original paper for improved sparsity
    # (proof follows with minor modification when estimating the step)
<<<<<<< HEAD
    if local_gap > s.phi_value / s.sparsity_control && local_gap ≥ epsilon
        d = muladd_memory_mode(memory_mode, d, a, v_local)
=======
    if local_gap > s.phi / s.sparsity_control && local_gap ≥ epsilon
        d = muladd_memory_mode(memory_mode, d_container, a, v_local)
>>>>>>> aca18621
        vertex_taken = v_local
        gamma_max = a_lambda
        gamma = perform_line_search(
            line_search,
            t,
            f,
            grad!,
            gradient,
            x,
            d,
            gamma_max,
            linesearch_workspace,
            memory_mode,
        )
        gamma = min(gamma_max, gamma)
        step_type = gamma ≈ gamma_max ? ST_DROP : ST_PAIRWISE

        # reached maximum of lambda -> dropping away vertex
        if gamma ≈ gamma_max
            s.active_set.weights[v_local_loc] += gamma
            deleteat!(s.active_set, a_loc)
        else # transfer weight from away to local FW
            s.active_set.weights[a_loc] -= gamma
            s.active_set.weights[v_local_loc] += gamma
            @assert active_set_validate(s.active_set)
        end
        active_set_update_iterate_pairwise!(s.active_set.x, gamma, v_local, a)
    else # add to active set
        if s.lazy
            v = compute_extreme_point(lmo, gradient)
            step_type = ST_REGULAR
        end
        vertex_taken = v
        d = muladd_memory_mode(memory_mode, d_container, x, v)
        dual_gap = dot(gradient, x) - dot(gradient, v)
        # if we are about to exit, compute dual_gap with the cleaned-up x
        if dual_gap ≤ epsilon
            active_set_renormalize!(s.active_set)
            active_set_cleanup!(s.active_set)
            compute_active_set_iterate!(s.active_set)
            x = get_active_set_iterate(s.active_set)
            grad!(gradient, x)
            dual_gap = dot(gradient, x) - dot(gradient, v)
        end

        if !s.lazy || dual_gap ≥ s.phi_value / s.sparsity_control

            d = muladd_memory_mode(memory_mode, d_container, x, v)

            gamma = perform_line_search(
                line_search,
                t,
                f,
                grad!,
                gradient,
                x,
                d,
                one(eltype(x)),
                linesearch_workspace,
                memory_mode,
            )

            # dropping active set and restarting from singleton
            if gamma ≈ 1.0
                active_set_initialize!(s.active_set, v)
            else
                renorm = mod(t, s.renorm_interval) == 0
                active_set_update!(s.active_set, gamma, v, renorm, nothing)
            end
        else # dual step
            if step_type != ST_LAZYSTORAGE
                s.phi_value = dual_gap
                @debug begin
                    @assert step_type == ST_REGULAR
                    v2 = compute_extreme_point(lmo, gradient)
                    g = dot(gradient, x - v2)
                    if abs(g - dual_gap) > 100 * sqrt(eps())
                        error("dual gap estimation error $g $dual_gap")
                    end
                end
            else
                @info "useless step"
            end
            step_type = ST_DUALSTEP
            gamma = 0.0
        end
    end
    if mod(t, s.renorm_interval) == 0
        active_set_renormalize!(s.active_set)
    end

    x .= get_active_set_iterate(s.active_set)

    return (dual_gap, vertex_taken, d, gamma, step_type)
end

"""
    block_coordinate_frank_wolfe(f, grad!, lmo::ProductLMO{N}, x0; kwargs...) where {N}

Block-coordinate version of the Frank-Wolfe algorithm.
Minimizes objective `f` over the product of feasible domains specified by the `lmo`.
The optional argument the `update_order` is of type [`FrankWolfe.BlockCoordinateUpdateOrder`](@ref) and controls the order in which the blocks are updated.
The argument `update_step` is a single instance or tuple of [`FrankWolfe.UpdateStep`](@ref) and defines which FW-algorithms to use to update the iterates in the different blocks.

See [S. Lacoste-Julien, M. Jaggi, M. Schmidt, and P. Pletscher 2013](https://arxiv.org/abs/1207.4747)
and [A. Beck, E. Pauwels and S. Sabach 2015](https://arxiv.org/abs/1502.03716) for more details about Block-Coordinate Frank-Wolfe.

$COMMON_ARGS

$COMMON_KWARGS

# Return

The method returns a tuple `(x, v, primal, dual_gap, traj_data)` with:
- `x` cartesian product of final iterates
- `v` cartesian product of last vertices of the LMOs
- `primal` primal value `f(x)`
- `dual_gap` final Frank-Wolfe gap
- `status` the termination status
- `traj_data` vector of trajectory information.
"""
function block_coordinate_frank_wolfe(
    f,
    grad!,
    lmo::ProductLMO{N},
    x0::BlockVector;
    update_order::BlockCoordinateUpdateOrder=CyclicUpdate(),
    line_search::LS=Secant(),
    update_step::US=FrankWolfeStep(),
    momentum=nothing,
    epsilon=1e-7,
    max_iteration=10000,
    print_iter=1000,
    trajectory=false,
    verbose=false,
    memory_mode=InplaceEmphasis(),
    gradient=nothing,
    callback=nothing,
    traj_data=[],
    timeout=Inf,
    linesearch_workspace=nothing,
    d_container=nothing,
) where {
    N,
    US<:Union{UpdateStep,NTuple{N,UpdateStep}},
    LS<:Union{LineSearchMethod,NTuple{N,LineSearchMethod}},
}

    # header and format string for output of the algorithm
    headers = ["Type", "Iteration", "Primal", "Dual", "Dual Gap", "Time", "It/sec"]
    format_string = "%6s %13s %14e %14e %14e %14e %14e\n"
    function format_state(state, args...)
        rep = (
            steptype_string[Symbol(state.step_type)],
            string(state.t),
            Float64(state.primal),
            Float64(state.primal - state.dual_gap),
            Float64(state.dual_gap),
            state.time,
            state.t / state.time,
        )
        return rep
    end

    #ndim = ndims(x0)
    t = 0
    dual_gap = Inf
    dual_gaps = fill(Inf, N)
    primal = Inf
    x = copy(x0)
    step_type = ST_REGULAR
    execution_status = STATUS_RUNNING

    if trajectory
        callback = make_trajectory_callback(callback, traj_data)
    end

    if verbose
        callback = make_print_callback(callback, print_iter, headers, format_string, format_state)
    end

    if update_step isa UpdateStep
        update_step = [copy(update_step) for _ in 1:N]
    end

    for (i, s) in enumerate(update_step)
        if s isa BPCGStep && s.active_set === nothing
            s.active_set = ActiveSet([(1.0, copy(x0.blocks[i]))])
        end
    end

    if line_search isa LineSearchMethod
        line_search = [line_search for _ in 1:N]
    end

    gamma = nothing
    v = x0

    time_start = time_ns()

    if (momentum !== nothing && line_search isa Union{Shortstep,Adaptive,Backtracking})
        @warn("Momentum-averaged gradients should usually be used with agnostic stepsize rules.",)
    end

    # instanciating container for gradient
    if gradient === nothing
        gradient = similar(x)
    end

    if verbose
        println("\nBlock coordinate Frank-Wolfe (BCFW).")
        num_type = eltype(x0[1])
        line_search_type = [typeof(a) for a in line_search]
        println(
            "MEMORY_MODE: $memory_mode STEPSIZE: $line_search_type EPSILON: $epsilon MAXITERATION: $max_iteration TYPE: $num_type",
        )
        grad_type = typeof(gradient)
        update_step_type = [typeof(s) for s in update_step]
        println(
            "MOMENTUM: $momentum GRADIENTTYPE: $grad_type UPDATE_ORDER: $update_order UPDATE_STEP: $update_step_type",
        )
    end

    first_iter = true
    if linesearch_workspace === nothing
        linesearch_workspace = [
            build_linesearch_workspace(line_search[i], x.blocks[i], gradient.blocks[i]) for i in 1:N
        ] # TODO: might not be really needed - hence hack
    end

    # container for direction
    d = similar(x)
    if d_container === nothing
        d_container = similar(d)
    end
    gtemp = if momentum === nothing
        d
    else
        similar(x)
    end

    # container for state
    state = CallbackState(
        t,
        primal,
        primal - dual_gap,
        dual_gap,
        0.0,
        x,
        v,
        d,
        gamma,
        f,
        grad!,
        lmo,
        gradient,
        step_type,
    )

    while t <= max_iteration && dual_gap >= max(epsilon, eps(float(typeof(dual_gap))))

        #####################
        # time management
        #####################
        time_at_loop = time_ns()
        if t == 0
            time_start = time_at_loop
        end
        # time is measured at beginning of loop for consistency throughout all algorithms
        tot_time = (time_at_loop - time_start) / 1e9

        if timeout < Inf
            if tot_time ≥ timeout
                if verbose
                    @info "Time limit reached"
                end
                execution_status = STATUS_TIMEOUT
                break
            end
        end

        #####################

        for update_indices in select_update_indices(update_order, state, dual_gaps)

            # Update gradients
            if momentum === nothing || first_iter
                grad!(gradient, x)
                if momentum !== nothing
                    gtemp .= gradient
                end
            else
                grad!(gtemp, x)
                @memory_mode(memory_mode, gradient = (momentum * gradient) + (1 - momentum) * gtemp)
            end

            first_iter = false

            xold = copy(x)
            Threads.@threads for i in update_indices

                function extend(y)
                    bv = copy(xold)
                    bv.blocks[i] = y
                    return bv
                end

                function temp_grad!(storage, y, i)
                    z = extend(y)
                    big_storage = similar(z)
                    grad!(big_storage, z)
                    @. storage = big_storage.blocks[i]
                end

                dual_gaps[i], v.blocks[i], d.blocks[i], gamma, step_type = update_block_iterate(
                    update_step[i],
                    x.blocks[i],
                    lmo.lmos[i],
                    y -> f(extend(y)),
                    gradient.blocks[i],
                    (storage, y) -> temp_grad!(storage, y, i),
                    dual_gaps[i],
                    t,
                    line_search[i],
                    linesearch_workspace[i],
                    memory_mode,
                    epsilon / N, # smaller tolerance s.t. the total gap is smaller than epsilon
                    d_container.blocks[i],
                )
            end

            dual_gap = sum(dual_gaps)
        end

        # go easy on the memory - only compute if really needed
        if (
            (mod(t, print_iter) == 0 && verbose) ||
            callback !== nothing ||
            line_search isa Shortstep
        )
            primal = f(x)
        end


        t += 1
        if callback !== nothing || update_order isa CyclicUpdate
            state = CallbackState(
                t,
                primal,
                primal - dual_gap,
                dual_gap,
                tot_time,
                x,
                v,
                d,
                gamma,
                f,
                grad!,
                lmo,
                gradient,
                step_type,
            )
            if callback !== nothing
                if callback(state, dual_gaps) === false
                    execution_status = STATUS_INTERRUPTED
                    break
                end
            end
        end
    end
    # recompute everything once for final verfication / do not record to trajectory though for now!
    # this is important as some variants do not recompute f(x) and the dual_gap regularly but only when reporting
    # hence the final computation.
    step_type = ST_LAST

    if t >= max_iteration
        execution_status = STATUS_MAXITER
    elseif dual_gap < max(eps(float(typeof(dual_gap))), epsilon)
        execution_status = STATUS_OPTIMAL
    end
    if execution_status === STATUS_RUNNING
        @warn "Status not set"
        execution_status = STATUS_OPTIMAL
    end


    grad!(gradient, x)
    v = compute_extreme_point(lmo, gradient)

    primal = f(x)
    dual_gap = dot(gradient, x) - dot(gradient, v)

    tot_time = (time_ns() - time_start) / 1.0e9

    if callback !== nothing
        state = CallbackState(
            t,
            primal,
            primal - dual_gap,
            dual_gap,
            tot_time,
            x,
            v,
            d,
            gamma,
            f,
            grad!,
            lmo,
            gradient,
            step_type,
        )
        callback(state, dual_gaps)
    end

    return (
        x=x,
        v=v,
        primal=primal,
        dual_gap=dual_gap,
        status=execution_status,
        traj_data=traj_data,
    )
end<|MERGE_RESOLUTION|>--- conflicted
+++ resolved
@@ -349,13 +349,8 @@
 
     # minor modification from original paper for improved sparsity
     # (proof follows with minor modification when estimating the step)
-<<<<<<< HEAD
     if local_gap > s.phi_value / s.sparsity_control && local_gap ≥ epsilon
-        d = muladd_memory_mode(memory_mode, d, a, v_local)
-=======
-    if local_gap > s.phi / s.sparsity_control && local_gap ≥ epsilon
         d = muladd_memory_mode(memory_mode, d_container, a, v_local)
->>>>>>> aca18621
         vertex_taken = v_local
         gamma_max = a_lambda
         gamma = perform_line_search(
