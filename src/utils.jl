
"""
Slight modification of
Adaptive Step Size strategy from https://arxiv.org/pdf/1806.05123.pdf

Note: direction is opposite to the improving direction
norm(gradient, direction) > 0
TODO: 
- make emphasis aware and optimize
"""
function adaptive_step_size(f, gradient, x, direction, L_est; eta=0.9, tau=2, gamma_max=1)
    M = eta * L_est
    ndir2 = norm(direction)^2
    norm_dot = dot(gradient, direction)
    gamma0 = gamma = min(
        gamma_max,
        norm_dot / (M * ndir2),
    )
    lscounter = 0
    while (
            f(x - gamma * direction) - f(x) >
            -gamma * norm_dot + gamma^2 * ndir2 * M / 2
    )
        @debug "M: $M"
        @debug "Expected progress: $(-gamma * norm_dot + gamma^2 * ndir2 * M / 2)"
        M *= tau
        gamma = min(
<<<<<<< HEAD
            gamma_max,
            norm_dot / (M * ndir2),
        )
        lscounter += 1
        if lscounter > 500
            @warn("too many iterations")
            break
        end
        if f(x - gamma * direction) < f(x)
            @debug "Progress of"
            @debug "$(f(x - gamma * direction) - f(x))"
        end
=======
            dot(gradient, direction) / (M * norm(direction)^2),
            gamma_max,
        )
>>>>>>> 3f87fe27
    end
    if f(x) ≤ f(x - gamma * direction)
        @debug "Not improving after $lscounter iters"
        @debug "γ: $gamma"
        @debug "γ0: $gamma0"
        @debug "norm_dot: $norm_dot"
        @debug "ndir2: $ndir2"
        @debug "L: $L_est"
        @debug "Final M: $M"
        @debug (f(x), f(x - gamma * direction))
        if !isfinite(M)
            error("")
        end
    end
    @debug "Finished LS"
    return M, gamma
end

# simple backtracking line search (not optimized)
# TODO:
# - code needs optimization

function backtrackingLS(
    f,
    grad_direction,
    x,
    y;
    line_search=true,
    linesearch_tol=1e-10,
    step_lim=20,
    lsTau=0.5,
)
    gamma = one(lsTau)
    d = y - x
    i = 0

    dot_gdir = dot(grad_direction, d)
    @assert dot_gdir ≤ 0
    if dot_gdir ≥ 0
        @warn "Non-improving"
        return i, 0 * gamma
    end

    oldVal = f(x)
    newVal = f(x + gamma * d)
    while newVal - oldVal > linesearch_tol * gamma * dot_gdir
        if i > step_lim
            if oldVal - newVal >= 0
                return i, gamma
            else
                return i, 0 * gamma
            end
        end
        gamma *= lsTau
        newVal = f(x + gamma * d)
        i += 1
    end
    return i, gamma
end

# simple golden-ratio based line search (not optimized)
# based on boostedFW paper code and adapted for julia
# TODO:
# - code needs optimization 

function segmentSearch(f, grad, x, y; line_search=true, linesearch_tol=1e-10)
    # restrict segment of search to [x, y]
    d = (y - x)
    left, right = copy(x), copy(y)

    # if the minimum is at an endpoint
    if dot(d, grad(x)) * dot(d, grad(y)) >= 0
        if f(y) <= f(x)
            return y, 1
        else
            return x, 0
        end
    end

    # apply golden-section method to segment
    gold = (1.0 + sqrt(5)) / 2.0
    improv = Inf
    while improv > linesearch_tol
        old_left, old_right = left, right
        new = left + (right - left) / (1.0 + gold)
        probe = new + (right - new) / 2.0
        if f(probe) <= f(new)
            left, right = new, right
        else
            left, right = left, probe
        end
        improv = norm(f(right) - f(old_right)) + norm(f(left) - f(old_left))
    end

    x_min = (left + right) / 2.0

    # compute step size gamma
    gamma = 0
    if line_search === true
        for i in 1:length(d)
            if d[i] != 0
                gamma = (x_min[i] - x[i]) / d[i]
                break
            end
        end
    end

    return x_min, gamma
end

"""
    MaybeHotVector{T}

Represents a vector of at most one value different from 0.
"""
struct MaybeHotVector{T} <: AbstractVector{T}
    active_val::T
    val_idx::Int
    len::Int
end

Base.size(v::MaybeHotVector) = (v.len,)

@inline function Base.getindex(v::MaybeHotVector{T}, idx::Integer) where {T}
    @boundscheck if !(1 ≤ idx ≤ length(v))
        throw(BoundsError(v, idx))
    end
    if v.val_idx != idx
        return zero(T)
    end
    return v.active_val
end

Base.sum(v::MaybeHotVector) = v.active_val

function LinearAlgebra.dot(v1::MaybeHotVector, v2::AbstractVector)
    return v1.active_val * v2[v1.val_idx]
end

LinearAlgebra.dot(v1::AbstractVector, v2::MaybeHotVector) = dot(v2, v1)

# warning, no bound check
function LinearAlgebra.dot(v1::MaybeHotVector, v2::MaybeHotVector)
    if length(v1) != length(v2)
        throw(DimensionMismatch("v1 and v2 do not have matching sizes"))
    end
    return v1.active_val * v2.active_val * (v1.val_idx == v2.val_idx)
end

function Base.:*(v::MaybeHotVector, x::Number)
    return MaybeHotVector(v.active_val * x, v.val_idx, v.len)
end

Base.:*(x::Number, v::MaybeHotVector) = v * x

##############################
### emphasis macro
##############################


macro emphasis(Emphasis, ex)
    return esc(quote
        if $Emphasis === memory
            @. $ex
        else
            $ex
        end
    end)
end

##############################
### Visualization etc
##############################

function plot_trajectories(data, label; filename=nothing)
    theme(:dark)
    # theme(:vibrant)
    gr()

    x = []
    y = []
    pit = nothing
    pti = nothing
    dit = nothing
    dti = nothing
    offset = 2
    for i in 1:length(data)
        trajectory = data[i]
        x = [trajectory[j][1] for j in offset:length(trajectory)]
        y = [trajectory[j][2] for j in offset:length(trajectory)]
        if i == 1
            pit = plot(
                x,
                y,
                label=label[i],
                xaxis=:log,
                yaxis=:log,
                ylabel="Primal",
                legend=:topright,
                yguidefontsize=8,
                xguidefontsize=8,
                legendfontsize=8,
            )
        else
            plot!(x, y, label=label[i])
        end
    end
    for i in 1:length(data)
        trajectory = data[i]
        x = [trajectory[j][5] for j in offset:length(trajectory)]
        y = [trajectory[j][2] for j in offset:length(trajectory)]
        if i == 1
            pti = plot(
                x,
                y,
                label=label[i],
                legend=false,
                xaxis=:log,
                yaxis=:log,
                yguidefontsize=8,
                xguidefontsize=8,
            )
        else
            plot!(x, y, label=label[i])
        end
    end
    for i in 1:length(data)
        trajectory = data[i]
        x = [trajectory[j][1] for j in offset:length(trajectory)]
        y = [trajectory[j][4] for j in offset:length(trajectory)]
        if i == 1
            dit = plot(
                x,
                y,
                label=label[i],
                legend=false,
                xaxis=:log,
                yaxis=:log,
                ylabel="Dual Gap",
                xlabel="Iterations",
                yguidefontsize=8,
                xguidefontsize=8,
            )
        else
            plot!(x, y, label=label[i])
        end
    end
    for i in 1:length(data)
        trajectory = data[i]
        x = [trajectory[j][5] for j in offset:length(trajectory)]
        y = [trajectory[j][4] for j in offset:length(trajectory)]
        if i == 1
            dti = plot(
                x,
                y,
                label=label[i],
                legend=false,
                xaxis=:log,
                yaxis=:log,
                xlabel="Time",
                yguidefontsize=8,
                xguidefontsize=8,
            )
        else
            plot!(x, y, label=label[i], legend=:topright)
        end
    end
    fp = plot(pit, pti, dit, dti, layout=(2, 2)) # layout = @layout([A{0.01h}; [B C; D E]]))
    plot!(size=(600, 400))
    if filename !== nothing
        savefig(fp, filename)
    end
    return fp
end<|MERGE_RESOLUTION|>--- conflicted
+++ resolved
@@ -21,28 +21,11 @@
             f(x - gamma * direction) - f(x) >
             -gamma * norm_dot + gamma^2 * ndir2 * M / 2
     )
-        @debug "M: $M"
-        @debug "Expected progress: $(-gamma * norm_dot + gamma^2 * ndir2 * M / 2)"
         M *= tau
         gamma = min(
-<<<<<<< HEAD
-            gamma_max,
-            norm_dot / (M * ndir2),
-        )
-        lscounter += 1
-        if lscounter > 500
-            @warn("too many iterations")
-            break
-        end
-        if f(x - gamma * direction) < f(x)
-            @debug "Progress of"
-            @debug "$(f(x - gamma * direction) - f(x))"
-        end
-=======
             dot(gradient, direction) / (M * norm(direction)^2),
             gamma_max,
         )
->>>>>>> 3f87fe27
     end
     if f(x) ≤ f(x - gamma * direction)
         @debug "Not improving after $lscounter iters"
