<<<<<<< HEAD
=======
using FiniteDifferences

"""
line search wrapper
NOTE: The stepsize is defined as x - gamma * d

Returns the step size gamma and the Lipschitz estimate L
"""
function line_search_wrapper(
    line_search,
    t,
    f,
    grad!,
    x,
    d,
    gradient,
    dual_gap,
    L,
    gamma0,
    linesearch_tol,
    step_lim,
    gamma_max,
)
    if line_search isa Agnostic
        gamma = 2 // (2 + t)
    elseif line_search isa Goldenratio # FIX for general d
        gamma, _ = segment_search(
            f,
            grad!,
            x,
            d,
            gamma_max,
            linesearch_tol=linesearch_tol,
            inplace_gradient=true,
        )
    elseif line_search isa Backtracking # FIX for general d
        gamma, _ = backtrackingLS(
            f,
            gradient,
            x,
            d,
            gamma_max,
            linesearch_tol=linesearch_tol,
            step_lim=step_lim,
        )
    elseif line_search isa Nonconvex
        gamma = 1 / sqrt(t + 1)
    elseif line_search isa Shortstep
        gamma = min(max(fast_dot(gradient, d) * inv(L * norm(d)^2), 0), gamma_max)
    elseif line_search isa RationalShortstep
        gamma = min(max(fast_dot(gradient, d) * inv(L * fast_dot(d, d)), 0), gamma_max)
    elseif line_search isa FixedStep
        gamma = min(gamma0, gamma_max)
    elseif line_search isa Adaptive
        gamma, L = adaptive_step_size(f, grad!, gradient, x, d, L, gamma_max=gamma_max)
    end
    return gamma, L
end


"""
Slight modification of
Adaptive Step Size strategy from https://arxiv.org/pdf/1806.05123.pdf

Note: direction is opposite to the improving direction
norm(gradient, direction) > 0
TODO:
- make emphasis aware and optimize
"""
function adaptive_step_size(
    f,
    grad!,
    gradient,
    x,
    direction,
    L_est;
    eta=0.9,
    tau=2,
    gamma_max=1,
    upgrade_accuracy=false,
)
    #If there is no initial smoothness estimate
    #try to build one from the definition.
    if norm(direction) > 0
        if isnothing(L_est) || !isfinite(L_est)
            epsilon_step = min(1.0e-3, gamma_max)
            gradient_stepsize_estimation = similar(gradient)
            grad!(gradient_stepsize_estimation, x - epsilon_step * direction)
            L_est = norm(gradient - gradient_stepsize_estimation) / (epsilon_step * norm(direction))
        end
        M = eta * L_est
        if !upgrade_accuracy
            dot_dir = fast_dot(gradient, direction)
            ndir2 = norm(direction)^2
        else
            direction = big.(direction)
            x = big.(x)
            dot_dir = fast_dot(big.(gradient), direction)
            ndir2 = norm(direction)^2
        end

        gamma = min(max(dot_dir / (M * ndir2), 0.0), gamma_max)
        while f(x - gamma * direction) - f(x) > -gamma * dot_dir + gamma^2 * ndir2 * M / 2
            M *= tau
            gamma = min(max(dot_dir / (M * ndir2), 0.0), gamma_max)
        end
        return gamma, M
    else
        return 0, L_est
    end
end

# simple backtracking line search (not optimized)
# TODO:
# - code needs optimization

function backtrackingLS(
    f,
    grad_direction,
    x,
    d,
    gamma_max;
    line_search=true,
    linesearch_tol=1e-10,
    step_lim=20,
    lsTau=0.5,
)
    gamma = gamma_max * one(lsTau)
    i = 0

    dot_gdir = fast_dot(grad_direction, d)
    if dot_gdir ≤ 0
        @warn "Non-improving"
        return zero(gamma), i
    end

    oldVal = f(x)
    newVal = f(x - gamma * d)
    while newVal - oldVal > -linesearch_tol * gamma * dot_gdir
        if i > step_lim
            if oldVal - newVal >= 0
                return gamma, i
            else
                return zero(gamma), i
            end
        end
        gamma *= lsTau
        newVal = f(x - gamma * d)
        i += 1
    end
    return gamma, i
end

# simple golden-ratio based line search (not optimized)
# based on boostedFW paper code and adapted for julia
# TODO:
# - code needs optimization.
# In particular, passing a gradient container instead of allocating

function segment_search(
    f,
    grad,
    x,
    d,
    gamma_max;
    line_search=true,
    linesearch_tol=1e-10,
    inplace_gradient=true,
)
    # restrict segment of search to [x, y]
    y = x - gamma_max * d
    left, right = copy(x), copy(y)

    if inplace_gradient
        gradient = similar(d)
        grad(gradient, x)
        dgx = fast_dot(d, gradient)
        grad(gradient, y)
        dgy = fast_dot(d, gradient)
    else
        gradient = grad(x)
        dgx = fast_dot(d, gradient)
        gradient = grad(y)
        dgy = fast_dot(d, gradient)
    end

    # if the minimum is at an endpoint
    if dgx * dgy >= 0
        if f(y) <= f(x)
            return one(eltype(d)), y
        else
            return zero(eltype(d)), x
        end
    end

    # apply golden-section method to segment
    gold = (1 + sqrt(5)) / 2
    improv = Inf
    while improv > linesearch_tol
        old_left, old_right = left, right
        new = left + (right - left) / (1 + gold)
        probe = new + (right - new) / 2
        if f(probe) <= f(new)
            left, right = new, right
        else
            left, right = left, probe
        end
        improv = norm(f(right) - f(old_right)) + norm(f(left) - f(old_left))
    end

    x_min = (left + right) / 2


    # compute step size gamma
    gamma = zero(eltype(d))
    if line_search
        for i in eachindex(d)
            if d[i] != 0
                gamma = (x[i] - x_min[i]) / d[i]
                break
            end
        end
    end

    return gamma, x_min
end
>>>>>>> 755b1a96

##############################
### memory_mode macro
##############################

macro memory_mode(memory_mode, ex)
    return esc(quote
        if $memory_mode isa InplaceEmphasis
            @. $ex
        else
            $ex
        end
    end)
end

"""
<<<<<<< HEAD
    muladd_memory_mode(memory_mode::MemoryEmphasis, d, x, v)
=======
plot_results

Given a series of list, generate subplots.
list_data_y -> contains a list of a list of lists (where each list refers to a subplot, and a list of lists refers to the y-values of the series inside a subplot).
list_data_x -> contains a list of a list of lists (where each list refers to a subplot, and a list of lists refers to the x-values of the series inside a subplot).
So if we have one plot with two series, these might look like:
    list_data_y = [[[1, 2, 3, 4, 5, 6], [1, 2, 3, 4, 5, 6]]]
    list_data_x = [[[1, 2, 3, 4, 5, 6], [1, 2, 3, 4, 5, 6]]]

And if we have two plots, each with two series, these might look like:
    list_data_y = [[[1, 2, 3, 4, 5, 6], [1, 2, 3, 4, 5, 6]], [[7, 8, 9, 10, 11, 12], [7, 8, 9, 10, 11, 12]]]
    list_data_x = [[[1, 2, 3, 4, 5, 6], [1, 2, 3, 4, 5, 6]], [[7, 8, 9, 10, 11, 12], [7, 8, 9, 10, 11, 12]]]

list_label -> contains the labels for the series that will be plotted,
which has to have a length equal to the number of series that are being plotted:
    list_label = ["Series 1", "Series 2"]

list_axis_x -> contains the labels for the x-axis that will be plotted,
which has to have a length equal to the number of subplots:
    list_axis_x = ["x-axis plot 1", "x-axis plot 1"]

list_axis_y -> Same as list_axis_x but for the y-axis

xscalelog -> A list of values indicating the type of axes to use in each subplot,
must be equal to the number of subplots:
    xscalelog = [:log, :identity]

yscalelog -> Same as xscalelog but for the y-axis
>>>>>>> 755b1a96

Performs `d = x - v` in-place or not depending on MemoryEmphasis
"""
function muladd_memory_mode(memory_mode::MemoryEmphasis, d, x, v)
    @memory_mode(memory_mode, d = x - v)
end

"""
    (memory_mode::MemoryEmphasis, x, gamma::Real, d)

Performs `x = x - gamma * d` in-place or not depending on MemoryEmphasis
"""
function muladd_memory_mode(memory_mode::MemoryEmphasis, x, gamma::Real, d)
    @memory_mode(memory_mode, x = x - gamma * d)
end

"""
    (memory_mode::MemoryEmphasis, storage, x, gamma::Real, d)

Performs `storage = x - gamma * d` in-place or not depending on MemoryEmphasis
"""
function muladd_memory_mode(memory_mode::MemoryEmphasis, storage, x, gamma::Real, d)
    @memory_mode(memory_mode, storage = x - gamma * d)
end

##############################################################
# simple benchmark of elementary costs of oracles and
# critical components
##############################################################

function benchmark_oracles(f, grad!, x_gen, lmo; k=100, nocache=true)
    x = x_gen()
    sv = sizeof(x) / 1024^2
    println("\nSize of single atom ($(eltype(x))): $sv MB\n")
    to = TimerOutput()
    @showprogress 1 "Testing f... " for i in 1:k
        x = x_gen()
        @timeit to "f" temp = f(x)
    end
    @showprogress 1 "Testing grad... " for i in 1:k
        x = x_gen()
        temp = similar(x)
        @timeit to "grad" grad!(temp, x)
    end
    @showprogress 1 "Testing lmo... " for i in 1:k
        x = x_gen()
        @timeit to "lmo" temp = compute_extreme_point(lmo, x)
    end
    @showprogress 1 "Testing dual gap... " for i in 1:k
        x = x_gen()
        gradient = similar(x)
        grad!(gradient, x)
        v = compute_extreme_point(lmo, gradient)
        @timeit to "dual gap" begin
            dual_gap = fast_dot(x, gradient) - fast_dot(v, gradient)
        end
    end
    @showprogress 1 "Testing update... (Emphasis: OutplaceEmphasis) " for i in 1:k
        x = x_gen()
        gradient = similar(x)
        grad!(gradient, x)
        v = compute_extreme_point(lmo, gradient)
        gamma = 1 / 2
        @timeit to "update (OutplaceEmphasis)" @memory_mode(OutplaceEmphasis(), x = (1 - gamma) * x + gamma * v)
    end
    @showprogress 1 "Testing update... (memory_mode: InplaceEmphasis) " for i in 1:k
        x = x_gen()
        gradient = similar(x)
        grad!(gradient, x)
        v = compute_extreme_point(lmo, gradient)
        gamma = 1 / 2
        # TODO: to be updated to broadcast version once data structure ScaledHotVector allows for it
        @timeit to "update (memory_mode)" @memory_mode(InplaceEmphasis(), x = (1 - gamma) * x + gamma * v)
    end
    if !nocache
        @showprogress 1 "Testing caching 100 points... " for i in 1:k
            @timeit to "caching 100 points" begin
                cache = [gen_x() for _ in 1:100]
                x = gen_x()
                gradient = similar(x)
                grad!(gradient, x)
                v = compute_extreme_point(lmo, gradient)
                gamma = 1 / 2
                test = (x -> fast_dot(x, gradient)).(cache)
                v = cache[argmin(test)]
                val = v in cache
            end
        end
    end
    print_timer(to)
    return nothing
end

"""
    _unsafe_equal(a, b)

Like `isequal` on arrays but without the checks. Assumes a and b have the same axes.
"""
function _unsafe_equal(a::AbstractArray, b::AbstractArray)
    if a === b
        return true
    end
    @inbounds for idx in eachindex(a)
        if a[idx] != b[idx]
            return false
        end
    end
    return true
end

_unsafe_equal(a, b) = isequal(a, b)

fast_dot(A, B) = dot(A, B)

fast_dot(B::SparseArrays.SparseMatrixCSC, A::Matrix) = conj(fast_dot(A, B))

function fast_dot(A::Matrix{T1}, B::SparseArrays.SparseMatrixCSC{T2}) where {T1,T2}
    T = promote_type(T1, T2)
    (m, n) = size(A)
    if (m, n) != size(B)
        throw(DimensionMismatch("Size mismatch"))
    end
    s = zero(T)
    if m * n == 0
        return s
    end
    rows = SparseArrays.rowvals(B)
    vals = SparseArrays.nonzeros(B)
    @inbounds for j in 1:n
        for ridx in SparseArrays.nzrange(B, j)
            i = rows[ridx]
            v = vals[ridx]
            s += v * conj(A[i, j])
        end
    end
    return s
end

"""
    trajectory_callback(storage)

Callback pushing the state at each iteration to the passed storage.
The state data is only the 5 first fields, usually:
`(t,primal,dual,dual_gap,time)`
"""
function trajectory_callback(storage)
    return function push_trajectory!(data)
        return push!(storage, Tuple(data)[1:5])
    end
end

function print_callback(data, format_string; print_header=false, print_footer=false)
    print_formatted(fmt, args...) = @eval @printf($fmt, $(args...))
    if print_header || print_footer
        temp = strip(format_string, ['\n'])
        temp = replace(temp, "%" => "")
        temp = replace(temp, "e" => "")
        temp = replace(temp, "i" => "")
        temp = replace(temp, "s" => "")
        temp = split(temp, " ")
        len = 0
        for i in temp
            len = len + parse(Int, i)
        end
        lenHeaderFooter = len + 2 + length(temp) - 1
        if print_footer
            line = "-"^lenHeaderFooter
            @printf("%s\n\n", line)
        end
        if print_header
            line = "-"^lenHeaderFooter
            @printf("\n%s\n", line)
            s_format_string = replace(format_string, "e" => "s")
            s_format_string = replace(s_format_string, "i" => "s")
            print_formatted(s_format_string, data...)
            @printf("%s\n", line)
        end
    else
        print_formatted(format_string, data...)
    end
end

"""
    momentum_iterate(iter::MomentumIterator) -> ρ

Method to implement for a type `MomentumIterator`.
Returns the next momentum value `ρ` and updates the iterator internal state.
"""
function momentum_iterate end

"""
    ExpMomentumIterator{T}

Iterator for the momentum used in the variant of Stochastic Frank-Wolfe.
Momentum coefficients are the values of the iterator:
`ρ_t = 1 - num / (offset + t)^exp`

The state corresponds to the iteration count.

Source:
Stochastic Conditional Gradient Methods: From Convex Minimization to Submodular Maximization
Aryan Mokhtari, Hamed Hassani, Amin Karbasi, JMLR 2020.
"""
mutable struct ExpMomentumIterator{T}
    exp::T
    num::T
    offset::T
    iter::Int
end

ExpMomentumIterator() = ExpMomentumIterator(2/3, 4.0, 8.0, 0)

function momentum_iterate(em::ExpMomentumIterator)
    em.iter += 1
    return 1 - em.num / (em.offset + em.iter)^(em.exp)
end

"""
    ConstantMomentumIterator{T}

Iterator for momentum with a fixed damping value, always return the value and a dummy state.
"""
struct ConstantMomentumIterator{T}
    v::T
end

momentum_iterate(em::ConstantMomentumIterator) = em.v

# batch sizes

"""
    batchsize_iterate(iter::BatchSizeIterator) -> b

Method to implement for a batch size iterator of type `BatchSizeIterator`.
Calling `batchsize_iterate` returns the next batch size and typically update the internal state of `iter`.
"""
function batchsize_iterate end

"""
    ConstantBatchIterator(batch_size)

Batch iterator always returning a constant batch size.
"""
struct ConstantBatchIterator
    batch_size::Int
end

batchsize_iterate(cbi::ConstantBatchIterator) = cbi.batch_size

"""
    IncrementBatchIterator(starting_batch_size, max_batch_size, [increment = 1])

Batch size starting at starting_batch_size and incrementing by `increment` at every iteration.
"""
mutable struct IncrementBatchIterator
    starting_batch_size::Int
    max_batch_size::Int
    increment::Int
    iter::Int
    maxreached::Bool
end

function IncrementBatchIterator(starting_batch_size::Int, max_batch_size::Int, increment::Int)
    return IncrementBatchIterator(starting_batch_size, max_batch_size, increment, 0, false)
end

function IncrementBatchIterator(starting_batch_size::Int, max_batch_size::Int)
    return IncrementBatchIterator(starting_batch_size, max_batch_size, 1, 0, false)
end

function batchsize_iterate(ibi::IncrementBatchIterator)
    if ibi.maxreached
        return ibi.max_batch_size
    end
    new_size = ibi.starting_batch_size + ibi.iter * ibi.increment
    ibi.iter += 1
    if new_size > ibi.max_batch_size
        ibi.maxreached = true
        return ibi.max_batch_size
    end
    return new_size
end<|MERGE_RESOLUTION|>--- conflicted
+++ resolved
@@ -1,232 +1,3 @@
-<<<<<<< HEAD
-=======
-using FiniteDifferences
-
-"""
-line search wrapper
-NOTE: The stepsize is defined as x - gamma * d
-
-Returns the step size gamma and the Lipschitz estimate L
-"""
-function line_search_wrapper(
-    line_search,
-    t,
-    f,
-    grad!,
-    x,
-    d,
-    gradient,
-    dual_gap,
-    L,
-    gamma0,
-    linesearch_tol,
-    step_lim,
-    gamma_max,
-)
-    if line_search isa Agnostic
-        gamma = 2 // (2 + t)
-    elseif line_search isa Goldenratio # FIX for general d
-        gamma, _ = segment_search(
-            f,
-            grad!,
-            x,
-            d,
-            gamma_max,
-            linesearch_tol=linesearch_tol,
-            inplace_gradient=true,
-        )
-    elseif line_search isa Backtracking # FIX for general d
-        gamma, _ = backtrackingLS(
-            f,
-            gradient,
-            x,
-            d,
-            gamma_max,
-            linesearch_tol=linesearch_tol,
-            step_lim=step_lim,
-        )
-    elseif line_search isa Nonconvex
-        gamma = 1 / sqrt(t + 1)
-    elseif line_search isa Shortstep
-        gamma = min(max(fast_dot(gradient, d) * inv(L * norm(d)^2), 0), gamma_max)
-    elseif line_search isa RationalShortstep
-        gamma = min(max(fast_dot(gradient, d) * inv(L * fast_dot(d, d)), 0), gamma_max)
-    elseif line_search isa FixedStep
-        gamma = min(gamma0, gamma_max)
-    elseif line_search isa Adaptive
-        gamma, L = adaptive_step_size(f, grad!, gradient, x, d, L, gamma_max=gamma_max)
-    end
-    return gamma, L
-end
-
-
-"""
-Slight modification of
-Adaptive Step Size strategy from https://arxiv.org/pdf/1806.05123.pdf
-
-Note: direction is opposite to the improving direction
-norm(gradient, direction) > 0
-TODO:
-- make emphasis aware and optimize
-"""
-function adaptive_step_size(
-    f,
-    grad!,
-    gradient,
-    x,
-    direction,
-    L_est;
-    eta=0.9,
-    tau=2,
-    gamma_max=1,
-    upgrade_accuracy=false,
-)
-    #If there is no initial smoothness estimate
-    #try to build one from the definition.
-    if norm(direction) > 0
-        if isnothing(L_est) || !isfinite(L_est)
-            epsilon_step = min(1.0e-3, gamma_max)
-            gradient_stepsize_estimation = similar(gradient)
-            grad!(gradient_stepsize_estimation, x - epsilon_step * direction)
-            L_est = norm(gradient - gradient_stepsize_estimation) / (epsilon_step * norm(direction))
-        end
-        M = eta * L_est
-        if !upgrade_accuracy
-            dot_dir = fast_dot(gradient, direction)
-            ndir2 = norm(direction)^2
-        else
-            direction = big.(direction)
-            x = big.(x)
-            dot_dir = fast_dot(big.(gradient), direction)
-            ndir2 = norm(direction)^2
-        end
-
-        gamma = min(max(dot_dir / (M * ndir2), 0.0), gamma_max)
-        while f(x - gamma * direction) - f(x) > -gamma * dot_dir + gamma^2 * ndir2 * M / 2
-            M *= tau
-            gamma = min(max(dot_dir / (M * ndir2), 0.0), gamma_max)
-        end
-        return gamma, M
-    else
-        return 0, L_est
-    end
-end
-
-# simple backtracking line search (not optimized)
-# TODO:
-# - code needs optimization
-
-function backtrackingLS(
-    f,
-    grad_direction,
-    x,
-    d,
-    gamma_max;
-    line_search=true,
-    linesearch_tol=1e-10,
-    step_lim=20,
-    lsTau=0.5,
-)
-    gamma = gamma_max * one(lsTau)
-    i = 0
-
-    dot_gdir = fast_dot(grad_direction, d)
-    if dot_gdir ≤ 0
-        @warn "Non-improving"
-        return zero(gamma), i
-    end
-
-    oldVal = f(x)
-    newVal = f(x - gamma * d)
-    while newVal - oldVal > -linesearch_tol * gamma * dot_gdir
-        if i > step_lim
-            if oldVal - newVal >= 0
-                return gamma, i
-            else
-                return zero(gamma), i
-            end
-        end
-        gamma *= lsTau
-        newVal = f(x - gamma * d)
-        i += 1
-    end
-    return gamma, i
-end
-
-# simple golden-ratio based line search (not optimized)
-# based on boostedFW paper code and adapted for julia
-# TODO:
-# - code needs optimization.
-# In particular, passing a gradient container instead of allocating
-
-function segment_search(
-    f,
-    grad,
-    x,
-    d,
-    gamma_max;
-    line_search=true,
-    linesearch_tol=1e-10,
-    inplace_gradient=true,
-)
-    # restrict segment of search to [x, y]
-    y = x - gamma_max * d
-    left, right = copy(x), copy(y)
-
-    if inplace_gradient
-        gradient = similar(d)
-        grad(gradient, x)
-        dgx = fast_dot(d, gradient)
-        grad(gradient, y)
-        dgy = fast_dot(d, gradient)
-    else
-        gradient = grad(x)
-        dgx = fast_dot(d, gradient)
-        gradient = grad(y)
-        dgy = fast_dot(d, gradient)
-    end
-
-    # if the minimum is at an endpoint
-    if dgx * dgy >= 0
-        if f(y) <= f(x)
-            return one(eltype(d)), y
-        else
-            return zero(eltype(d)), x
-        end
-    end
-
-    # apply golden-section method to segment
-    gold = (1 + sqrt(5)) / 2
-    improv = Inf
-    while improv > linesearch_tol
-        old_left, old_right = left, right
-        new = left + (right - left) / (1 + gold)
-        probe = new + (right - new) / 2
-        if f(probe) <= f(new)
-            left, right = new, right
-        else
-            left, right = left, probe
-        end
-        improv = norm(f(right) - f(old_right)) + norm(f(left) - f(old_left))
-    end
-
-    x_min = (left + right) / 2
-
-
-    # compute step size gamma
-    gamma = zero(eltype(d))
-    if line_search
-        for i in eachindex(d)
-            if d[i] != 0
-                gamma = (x[i] - x_min[i]) / d[i]
-                break
-            end
-        end
-    end
-
-    return gamma, x_min
-end
->>>>>>> 755b1a96
 
 ##############################
 ### memory_mode macro
@@ -243,38 +14,7 @@
 end
 
 """
-<<<<<<< HEAD
     muladd_memory_mode(memory_mode::MemoryEmphasis, d, x, v)
-=======
-plot_results
-
-Given a series of list, generate subplots.
-list_data_y -> contains a list of a list of lists (where each list refers to a subplot, and a list of lists refers to the y-values of the series inside a subplot).
-list_data_x -> contains a list of a list of lists (where each list refers to a subplot, and a list of lists refers to the x-values of the series inside a subplot).
-So if we have one plot with two series, these might look like:
-    list_data_y = [[[1, 2, 3, 4, 5, 6], [1, 2, 3, 4, 5, 6]]]
-    list_data_x = [[[1, 2, 3, 4, 5, 6], [1, 2, 3, 4, 5, 6]]]
-
-And if we have two plots, each with two series, these might look like:
-    list_data_y = [[[1, 2, 3, 4, 5, 6], [1, 2, 3, 4, 5, 6]], [[7, 8, 9, 10, 11, 12], [7, 8, 9, 10, 11, 12]]]
-    list_data_x = [[[1, 2, 3, 4, 5, 6], [1, 2, 3, 4, 5, 6]], [[7, 8, 9, 10, 11, 12], [7, 8, 9, 10, 11, 12]]]
-
-list_label -> contains the labels for the series that will be plotted,
-which has to have a length equal to the number of series that are being plotted:
-    list_label = ["Series 1", "Series 2"]
-
-list_axis_x -> contains the labels for the x-axis that will be plotted,
-which has to have a length equal to the number of subplots:
-    list_axis_x = ["x-axis plot 1", "x-axis plot 1"]
-
-list_axis_y -> Same as list_axis_x but for the y-axis
-
-xscalelog -> A list of values indicating the type of axes to use in each subplot,
-must be equal to the number of subplots:
-    xscalelog = [:log, :identity]
-
-yscalelog -> Same as xscalelog but for the y-axis
->>>>>>> 755b1a96
 
 Performs `d = x - v` in-place or not depending on MemoryEmphasis
 """
