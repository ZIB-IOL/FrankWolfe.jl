--- conflicted
+++ resolved
@@ -68,21 +68,6 @@
 TODO: 
 - make emphasis aware and optimize
 """
-<<<<<<< HEAD
-function adaptive_step_size(f, gradient, x, direction, L_est; eta=0.9, tau=2, gamma_max=1, upgrade_accuracy=false)
-    M = eta * L_est
-    if ! upgrade_accuracy
-        dot_dir = fast_dot(gradient, direction)
-        ndir2 = norm(direction)^2
-    else
-        dot_dir = fast_dot(big.(gradient), big.(direction))
-        ndir2 = norm(big.(direction))^2
-    end
-
-    # alternative via broadcast -> not faster
-    # dot_dir = sum(gradient .* gradient)
-    # ndir2 = sum(direction .* direction)
-=======
 function adaptive_step_size(f, grad!, gradient, x, direction, L_est; eta=0.9, tau=2, gamma_max=1, upgrade_accuracy=false)
     #If there is no initial smoothness estimate
     #try to build one from the definition.
@@ -102,7 +87,6 @@
         dot_dir = fast_dot(big.(gradient), direction)
         ndir2 = norm(direction)^2
     end
->>>>>>> 2126ae28
 
     gamma = min(max(dot_dir / (M * ndir2), 0.0), gamma_max)
     while f(x - gamma * direction) - f(x) > -gamma * dot_dir + gamma^2 * ndir2 * M / 2
@@ -333,11 +317,7 @@
 ### Visualization etc
 ##############################
 
-<<<<<<< HEAD
-function plot_trajectories(data, label; filename=nothing,xscalelog=false,legendPosition=:topright)
-=======
 function plot_trajectories(data, label; filename=nothing,xscalelog=false,legend_position=:topright)
->>>>>>> 2126ae28
     # theme(:dark)
     # theme(:vibrant)
     gr()
@@ -349,15 +329,7 @@
     dit = nothing
     dti = nothing
     offset = 2
-<<<<<<< HEAD
-    if xscalelog
-        xscale = :log
-    else
-        xscale = :identity
-    end
-=======
     xscale = xscalelog ? :log : :identity
->>>>>>> 2126ae28
     for i in 1:length(data)
         trajectory = data[i]
         x = [trajectory[j][1] for j in offset:length(trajectory)]
@@ -370,11 +342,7 @@
                 xaxis=xscale,
                 yaxis=:log,
                 ylabel="Primal",
-<<<<<<< HEAD
-                legend=legendPosition,
-=======
                 legend=legend_position,
->>>>>>> 2126ae28
                 yguidefontsize=8,
                 xguidefontsize=8,
                 legendfontsize=8,
