
"""
    print_callback(state,storage)

Handles formating of the callback state into a table format with consistent length independent of state values.
"""

function print_callback(data, format_string; print_header=false, print_footer=false)
    print_formatted(fmt, args...) = @eval @printf($fmt, $(args...))
    if print_header || print_footer
        temp = strip(format_string, ['\n'])
        temp = replace(temp, "%" => "")
        temp = replace(temp, "e" => "")
        temp = replace(temp, "i" => "")
        temp = replace(temp, "s" => "")
        temp = split(temp, " ")
        len = 0
        for i in temp
            len = len + parse(Int, i)
        end
        lenHeaderFooter = len + 2 + length(temp) - 1
        if print_footer
            line = "-"^lenHeaderFooter
            @printf("%s\n\n", line)
        end
        if print_header
            line = "-"^lenHeaderFooter
            @printf("\n%s\n", line)
            s_format_string = replace(format_string, "e" => "s")
            s_format_string = replace(s_format_string, "i" => "s")
            print_formatted(s_format_string, data...)
            @printf("%s\n", line)
        end
    else
        print_formatted(format_string, data...)
    end
end

"""
    make_print_callback(callback, print_iter, headers, format_string, format_state)

Default verbose callback for fw_algorithms, that wraps around previous callback. 
Prints the state to the console after print_iter iterations.
If the callback to be wrapped is of type nothing, always return true to enforce boolean output for non-nothing callbacks.
"""
function make_print_callback(callback, print_iter, headers, format_string, format_state)
    return function callback_with_prints(state)
        if mod(state.t, print_iter) == 0
            if state.t == 0
                state = merge(state,(tt=initial,))
                print_callback(headers, format_string, print_header=true)
            end
            rep = format_state(state)
            print_callback(rep, format_string)
            flush(stdout)
<<<<<<< HEAD
        end 

        if (state.tt == "Last" || state.tt == "PP" )
=======
        end
        if state.tt == last
>>>>>>> 0ce58eff
            rep = format_state(state)
            print_callback(rep, format_string)
            print_callback(nothing, format_string, print_footer=true)
            flush(stdout)
        end
        if callback === nothing
            return true
        end
        return callback(state)
    end
end


"""
    make_trajectory_callback(callback, traj_data, trajectory)

Default trajectory logging callback for fw_algorithms, that wraps around previous callback. 
If trajectory is true, adds the state to the storage variable.
The state data is only the 5 first fields, usually:
`(t, primal, dual, dual_gap, time)`
If the callback to be wrapped is of type nothing, always return true to enforce boolean output for non-nothing callbacks.
"""
function make_trajectory_callback(callback, traj_data::Vector, trajectory::Bool)
    return function callback_with_trajectory(state)
        if trajectory && state.tt !== last
            push!(traj_data, Tuple(state)[1:5])
        end
        if callback === nothing
            return true
        end
        return callback(state)
    end
end<|MERGE_RESOLUTION|>--- conflicted
+++ resolved
@@ -53,14 +53,9 @@
             rep = format_state(state)
             print_callback(rep, format_string)
             flush(stdout)
-<<<<<<< HEAD
         end 
 
         if (state.tt == "Last" || state.tt == "PP" )
-=======
-        end
-        if state.tt == last
->>>>>>> 0ce58eff
             rep = format_state(state)
             print_callback(rep, format_string)
             print_callback(nothing, format_string, print_footer=true)
