
function bcg(
    f,
    grad!,
    lmo,
    x0;
    line_search::LineSearchMethod=adaptive,
    L=Inf,
    epsilon=1e-7,
    max_iteration=10000,
    print_iter=1000,
    trajectory=false,
    verbose=false,
    linesearch_tol=1e-7,
    emphasis=nothing,
    Ktolerance=1.0,
    goodstep_tolerance=1.0,
    weight_purge_threshold=1e-9,
    gradient=nothing,
    direction_storage=nothing,
    lmo_kwargs...,
)
    function print_header(data)
        @printf(
            "\n──────────────────────────────────────────────────────────────────────────────────────────────────────────────\n"
        )
        @printf(
            "%6s %13s %14s %14s %14s %14s %14s %14s %14s\n",
            data[1],
            data[2],
            data[3],
            data[4],
            data[5],
            data[6],
            data[7],
            data[8],
            data[9],
        )
        @printf(
            "──────────────────────────────────────────────────────────────────────────────────────────────────────────────\n"
        )
    end

    function print_footer()
        @printf(
            "──────────────────────────────────────────────────────────────────────────────────────────────────────────────\n\n"
        )
    end

    function print_iter_func(data)
        @printf(
            "%6s %13s %14e %14e %14e %14e %14i %14i %14i\n",
            st[Symbol(data[1])],
            data[2],
            Float64(data[3]),
            Float64(data[4]),
            Float64(data[5]),
            data[6],
            data[7],
            data[8],
            data[9],
        )
    end

    t = 0
    primal = Inf
    dual_gap = Inf
    active_set = ActiveSet([(1.0, x0)])
    x = x0
    if gradient === nothing
        gradient = similar(x0, float(eltype(x0)))
    end
    grad!(gradient, x)
    # initial gap estimate computation
    vmax = compute_extreme_point(lmo, gradient)
    phi = dot(gradient, x0 - vmax) / 2
    traj_data = []
    tt = regular
    time_start = time_ns()
    v = x0
    if direction_storage === nothing
        direction_storage = Vector{float(eltype(x))}()
        Base.sizehint!(direction_storage, 100)
    end

    if line_search == shortstep && !isfinite(L)
        @error("Lipschitz constant not set to a finite value. Prepare to blow up spectacularly.")
    end

    if line_search == agnostic || line_search == nonconvex
        @error("Lazification is not known to converge with open-loop step size strategies.")
    end

    if verbose
        println("\nBlended Conditional Gradients Algorithm.")
        numType = eltype(x0)
        println(
            "EMPHASIS: $memory STEPSIZE: $line_search EPSILON: $epsilon max_iteration: $max_iteration TYPE: $numType",
        )
        println("K: $Ktolerance")
        println("WARNING: In memory emphasis mode iterates are written back into x0!")
        headers = (
            "Type",
            "Iteration",
            "Primal",
            "Dual",
            "Dual Gap",
            "Time",
            "#ActiveSet",
            "#non-simplex",
            "#forced FW",
        )
        print_header(headers)
    end

<<<<<<< HEAD
    if emphasis == memory && !isa(x, Union{Array, SparseVector})
        x = convert(Array{float(eltype(x))}, x)
=======
    if !isa(x, Union{Array, SparseVector})
        x = convert(Vector{float(eltype(x))}, x)
>>>>>>> 9aa0a506
    end
    non_simplex_iter = 0
    nforced_fw = 0
    force_fw_step = false

    while t <= max_iteration && phi ≥ epsilon
        # TODO replace with single call interface from function_gradient.jl
        primal = f(x)
        grad!(gradient, x)
        if !force_fw_step
            (idx_fw, idx_as, good_progress) = find_minmax_directions(
                active_set, gradient, phi, goodstep_tolerance=goodstep_tolerance,
            )
        end
        if !force_fw_step && good_progress
            tt = simplex_descent
            force_fw_step = update_simplex_gradient_descent!(
                active_set,
                gradient,
                f,
                L=L,
                weight_purge_threshold=weight_purge_threshold,
                storage=direction_storage,
            )
            nforced_fw += force_fw_step
        else
            non_simplex_iter += 1
            # compute new atom
            (v, value) = lp_separation_oracle(
                lmo,
                active_set,
                gradient,
                phi,
                Ktolerance;
                inplace_loop=(emphasis == memory),
                force_fw_step=force_fw_step,
                lmo_kwargs...,
            )

            force_fw_step = false
            xval = dot(x, gradient)
            if value > xval - phi/Ktolerance
                tt = dualstep
                # setting gap estimate as ∇f(x) (x - v_FW) / 2
                phi = (xval - value) / 2
            else
                tt = regular
                if line_search == agnostic
                    gamma = 2 / (2 + t)
                elseif line_search == goldenratio
                    _, gamma = segment_search(f, grad!, x, ynew, linesearch_tol=linesearch_tol)
                elseif line_search == backtracking
                    _, gamma = backtrackingLS(f, gradient, x, v, linesearch_tol=linesearch_tol, step_lim=100)
                elseif line_search == nonconvex
                    gamma = 1 / sqrt(t + 1)
                elseif line_search == shortstep
                    gamma =  dot(gradient, x - v) / (L * dot(x - v, x - v))
                elseif line_search == adaptive
                    L, gamma = adaptive_step_size(f, gradient, x, x - v, L)
                end
                gamma = min(1.0, gamma)
                if gamma == 1.0
                    active_set_initialize!(active_set, v)
                else
                    active_set_update!(active_set, gamma, v)
                end
            end
        end
        x  = compute_active_set_iterate(active_set)
        dual_gap = phi
        if trajectory
            push!(
                traj_data,
                (
                    t,
                    primal,
                    primal - dual_gap,
                    dual_gap,
                    (time_ns() - time_start) / 1.0e9,
                    length(active_set),
                ),
            )
        end
        t = t + 1
        if verbose && mod(t, print_iter) == 0
            rep = (
                tt,
                string(t),
                primal,
                primal - dual_gap,
                dual_gap,
                (time_ns() - time_start) / 1.0e9,
                length(active_set),
                non_simplex_iter,
                nforced_fw,
            )
            print_iter_func(rep)
            flush(stdout)
        end
    end
    if verbose
        x = compute_active_set_iterate(active_set)
        grad!(gradient, x)
        v = compute_extreme_point(lmo, gradient)
        primal = f(x)
        dual_gap = dot(x, gradient) - dot(v, gradient)
        rep = (
            last,
            string(t - 1),
            primal,
            primal - dual_gap,
            dual_gap,
            (time_ns() - time_start) / 1.0e9,
            length(active_set),
            non_simplex_iter,
            nforced_fw,
        )
        print_iter_func(rep)
        flush(stdout)
    end
    active_set_cleanup!(active_set, weight_purge_threshold=weight_purge_threshold)
    active_set_renormalize!(active_set)
    x = compute_active_set_iterate(active_set)
    grad!(gradient, x)
    v = compute_extreme_point(lmo, gradient)
    primal = f(x)
    #dual_gap = 2phi
    dual_gap = dot(x, gradient) - dot(v, gradient)
    if verbose
        rep = (
            pp,
            string(t - 1),
            primal,
            primal - dual_gap,
            dual_gap,
            (time_ns() - time_start) / 1.0e9,
            length(active_set),
            non_simplex_iter,
            nforced_fw,
        )
        print_iter_func(rep)
        print_footer()
        flush(stdout)
    end
    return x, v, primal, dual_gap, traj_data
end


"""
    update_simplex_gradient_descent!(active_set::ActiveSet, direction, f)

Performs a Simplex Gradient Descent step and modifies `active_set` inplace.

Returns boolean flag -> whether next step must be a FW step (if numerical instability).

Algorithm reference and notation taken from:
Blended Conditional Gradients:The Unconditioning of Conditional Gradients
https://arxiv.org/abs/1805.07311
"""
function update_simplex_gradient_descent!(
    active_set::ActiveSet,
    direction,
    f;
    L=nothing,
    linesearch_tol=10e-10,
    step_lim=100,
    weight_purge_threshold=1e-12,
    storage=nothing,
)
    c = if storage === nothing
        [dot(direction, a) for a in active_set.atoms]
    else
        if length(storage) == length(active_set)
            for (idx, a) in enumerate(active_set.atoms)
                storage[idx] = dot(direction, a)
            end
            storage
        elseif length(storage) > length(active_set)
            for (idx, a) in enumerate(active_set.atoms)
                storage[idx] = dot(direction, a)
            end
            storage[1:length(active_set)]
        else
            for idx in 1:length(storage)
                storage[idx] = dot(direction, active_set.atoms[idx])
            end
            for idx in (length(storage)+1):length(active_set)
                push!(storage, dot(direction, active_set.atoms[idx]))
            end
            storage
        end
    end
    k = length(active_set)
    csum = sum(c)
    c .-= (csum / k)
    # name change to stay consistent with the paper, c is actually updated in-place
    d = c
    if norm(d) <= 1e-8
        @info "Resetting active set."
        # resetting active set to singleton
        a0 = active_set.atoms[1]
        empty!(active_set)
        push!(active_set, (1, a0))
        return false
    end
    # NOTE: sometimes the direction is non-improving
    # usual suspects are floating-point errors when multiplying atoms with near-zero weights
    # in that case, inverting the sense of d
    @inbounds if dot(sum(d[i] * active_set.atoms[i] for i in eachindex(active_set)), direction) < 0
        @warn "Non-improving d, aborting simplex descent"
        println(dot(sum(d[i] * active_set.atoms[i] for i in eachindex(active_set)), direction))
        return true
    end
    #arr = active_set.weights ./ d
    #η, rem_idx = findmin(ifelse.(arr .> 0.0, arr, Inf))

    η = eltype(d)(Inf)
    rem_idx = -1
    @inbounds for idx in eachindex(d)
        if d[idx] > 0
            max_val = active_set.weights[idx] / d[idx]
            if η > max_val
                η = max_val
                rem_idx = idx
            end
        end
    end



    # TODO at some point avoid materializing both x and y
    x = copy(active_set.x)
    η = max(0, η)
    @. active_set.weights -= η * d
    y = copy(update_active_set_iterate!(active_set))
    if f(x) ≥ f(y)
        active_set_cleanup!(active_set, weight_purge_threshold=weight_purge_threshold)
        return false
    end
    linesearch_method = L === nothing || !isfinite(L) ? backtracking : shortstep
    if linesearch_method == backtracking
        _, gamma =
            backtrackingLS(f, direction, x, y, linesearch_tol=linesearch_tol, step_lim=step_lim)
    else # == shortstep, just two methods here for now
        gamma = dot(direction, x - y) / (L * norm(x - y)^2)
    end
    gamma = min(1.0, gamma)
    # step back from y to x by (1 - γ) η d
    # new point is x - γ η d
    if gamma == 1.0
        active_set_cleanup!(active_set, weight_purge_threshold=weight_purge_threshold)
    else
        @. active_set.weights += η * (1 - gamma) * d
        @. active_set.x =  x + gamma * (y - x)
    end
    return false
end

"""
Returns either a tuple `(y, val)` with `y` an atom from the active set satisfying
the progress criterion and `val` the corresponding gap `dot(y, direction)`
or the same tuple with `y` from the LMO.

`inplace_loop` controls whether the iterate type allows in-place writes.
`kwargs` are passed on to the LMO oracle.
"""
function lp_separation_oracle(
    lmo::LinearMinimizationOracle,
    active_set::ActiveSet,
    direction,
    min_gap,
    Ktolerance;
    inplace_loop=false,
    force_fw_step::Bool=false,
    kwargs...,
)
    # if FW step forced, ignore active set
    if !force_fw_step
        ybest = active_set.atoms[1]
        x = active_set.weights[1] * active_set.atoms[1]
        if inplace_loop
            if !isa(x, Union{Array, SparseArrays.AbstractSparseArray})
                if x isa AbstractVector
                    x = convert(SparseVector{eltype(x)}, x)
                else
                    x = convert(SparseArrays.SparseMatrixCSC{eltype(x)}, x)
                end
            end
        end
        val_best = dot(direction, ybest)
        for idx in 2:length(active_set)
            y = active_set.atoms[idx]
            if inplace_loop
                x .+= active_set.weights[idx] * y
            else
                x += active_set.weights[idx] * y
            end
            val = dot(direction, y)
            if val < val_best
                val_best = val
                ybest = y
            end
        end
        xval = dot(direction, x)
        if xval - val_best ≥ min_gap / Ktolerance
            return (ybest, val_best)
        end
    end
    # otherwise, call the LMO
    y = compute_extreme_point(lmo, direction; kwargs...)
    # don't return nothing but y, dot(direction, y) / use y for step outside / and update phi as in LCG (lines 402 - 406)
    return (y, dot(direction, y))
end<|MERGE_RESOLUTION|>--- conflicted
+++ resolved
@@ -113,13 +113,8 @@
         print_header(headers)
     end
 
-<<<<<<< HEAD
-    if emphasis == memory && !isa(x, Union{Array, SparseVector})
-        x = convert(Array{float(eltype(x))}, x)
-=======
     if !isa(x, Union{Array, SparseVector})
-        x = convert(Vector{float(eltype(x))}, x)
->>>>>>> 9aa0a506
+            x = convert(Array{float(eltype(x))}, x)
     end
     non_simplex_iter = 0
     nforced_fw = 0
