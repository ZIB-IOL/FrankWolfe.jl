
function print_header(data)
    @printf(
        "\n────────────────────────────────────────────────────────────────────────────────────────────────────────────────────────────────\n"
    )
    @printf(
        "%6s %13s %14s %14s %14s %14s %14s %14s %14s\n",
        data[1],
        data[2],
        data[3],
        data[4],
        data[5],
        data[6],
        data[7],
        data[8],
        data[9],
    )
    @printf(
        "────────────────────────────────────────────────────────────────────────────────────────────────────────────────────────────────\n"
    )
end

function print_footer()
    @printf(
        "────────────────────────────────────────────────────────────────────────────────────────────────────────────────────────────────\n\n"
    )
end

function print_iter_func(data)
    @printf(
        "%6s %13s %14e %14e %14e %14e %14e %14i %14i\n",
        st[Symbol(data[1])],
        data[2],
        Float64(data[3]),
        Float64(data[4]),
        Float64(data[5]),
        data[6],
        data[7],
        data[8],
        data[9],
    )
end

function bcg(
    f,
    grad!,
    lmo,
    x0;
    line_search::LineSearchMethod=adaptive,
    line_search_inner::LineSearchMethod=adaptive,
    L=Inf,
    gamma0=0,
    hessian = nothing,
    step_lim=20,
    epsilon=1e-7,
    max_iteration=10000,
    print_iter=1000,
    trajectory=false,
    verbose=false,
    linesearch_tol=1e-7,
    emphasis=nothing,
    accelerated = false,
    Ktolerance=1.0,
    weight_purge_threshold=1e-9,
    gradient=nothing,
    direction_storage=nothing,
    lmo_kwargs...,
)
    t = 0
    primal = Inf
    dual_gap = Inf
    active_set = ActiveSet([(1.0, x0)])
    x = x0
    if gradient === nothing
        gradient = similar(x0, float(eltype(x0)))
    end
    primal = f(x)
    grad!(gradient, x)
    # initial gap estimate computation
    vmax = compute_extreme_point(lmo, gradient)
    phi = fast_dot(gradient, x0 - vmax) / 2
    dual_gap = phi
    traj_data = []
    tt = regular
    time_start = time_ns()
    v = x0
    if direction_storage === nothing
        direction_storage = Vector{float(eltype(x))}()
        Base.sizehint!(direction_storage, 100)
    end

    if  line_search === adaptive && !isfinite(L)
        #Provide an initial value of the smoothness parameter if none exists yet for the adaptive stepsize
        epsilon_step = 1.0e-3
        gradient_stepsize_estimation = similar(x)
        grad!(gradient_stepsize_estimation, x - epsilon_step*(x - vmax))
        L = norm(gradient - gradient_stepsize_estimation)/(epsilon_step*norm(x - vmax))
    end

    if line_search == shortstep && !isfinite(L)
        @error("Lipschitz constant not set to a finite value. Prepare to blow up spectacularly.")
    end

    if line_search == agnostic || line_search == nonconvex
        @error("Lazification is not known to converge with open-loop step size strategies.")
    end

    if line_search == fixed && gamma0 == 0
        println("WARNING: gamma0 not set. We are not going to move a single bit.")
    end    
    
    if verbose
        println("\nBlended Conditional Gradients Algorithm.")
        numType = eltype(x0)
        println(
            "EMPHASIS: $memory STEPSIZE: $line_search EPSILON: $epsilon MAXITERATION: $max_iteration TYPE: $numType",
        )
        println("K: $Ktolerance")
        println("WARNING: In memory emphasis mode iterates are written back into x0!")
        headers = (
            "Type",
            "Iteration",
            "Primal",
            "Dual",
            "Dual Gap",
            "Time",
            "It/sec",
            "#ActiveSet",
            "#non-simplex",
            "#forced FW",
        )
        print_header(headers)
    end
    if !isa(x, Union{Array, SparseVector})
        x = convert(Array{float(eltype(x))}, x)
    end
    non_simplex_iter = 0
    nforced_fw = 0
    force_fw_step = false
    if verbose && mod(t, print_iter) == 0
        if t == 0
            tt = initial
        end
        rep = (
            tt,
            string(t),
            primal,
            primal - dual_gap,
            dual_gap,
            (time_ns() - time_start) / 1.0e9,
            t / ( (time_ns() - time_start) / 1.0e9 ),
            length(active_set),
            non_simplex_iter,
        )
        print_iter_func(rep)
        flush(stdout)
    end
    while t <= max_iteration && phi ≥ epsilon
        # TODO replace with single call interface from function_gradient.jl
        #Mininize over the convex hull until strong Wolfe gap is below a given tolerance.
        num_simplex_descent_steps = minimize_over_convex_hull!(
            f,
            grad!,
            gradient,
            active_set::ActiveSet,
            phi,
            t,
            trajectory,
            traj_data,
            time_start,
            non_simplex_iter,
<<<<<<< HEAD
            line_search_inner = line_search_inner,
            verbose = verbose,
            print_iter=print_iter,
            hessian = hessian,
            accelerated = accelerated,
            max_iteration = max_iteration
=======
            verbose=verbose,
            print_iter=print_iter,
            hessian=hessian,
            L=L,
            accelerated=accelerated,
            max_iteration=max_iteration,
>>>>>>> 3925fc77
        )
        t += num_simplex_descent_steps
        #Take a FW step.
        x  = compute_active_set_iterate(active_set)
        primal = f(x)
        grad!(gradient, x)
        # compute new atom
        (v, value) = lp_separation_oracle(
            lmo,
            active_set,
            gradient,
            phi,
            Ktolerance;
            inplace_loop=(emphasis == memory),
            force_fw_step=force_fw_step,
            lmo_kwargs...,
        )
        force_fw_step = false
        xval = fast_dot(x, gradient)
        if value > xval - phi/Ktolerance
            tt = dualstep
            # setting gap estimate as ∇f(x) (x - v_FW) / 2
            phi = (xval - value) / 2
        else
            tt = regular
            gamma, L = line_search_wrapper(line_search, t, f, grad!, x, x - v, gradient, dual_gap, L, gamma0, linesearch_tol, step_lim, 1.0)

            if gamma == 1.0
                active_set_initialize!(active_set, v)
            else
                active_set_update!(active_set, gamma, v)
            end
        end
        t = t + 1
        non_simplex_iter += 1
        x  = compute_active_set_iterate(active_set)
        dual_gap = phi
        if trajectory
            push!(
                traj_data,
                (
                    t,
                    primal,
                    primal - dual_gap,
                    dual_gap,
                    (time_ns() - time_start) / 1.0e9,
                    length(active_set),
                ),
            )
        end

        if verbose && mod(t, print_iter) == 0
            if t == 0
                tt = initial
            end
            rep = (
                tt,
                string(t),
                primal,
                primal - dual_gap,
                dual_gap,
                (time_ns() - time_start) / 1.0e9,
                t / ( (time_ns() - time_start) / 1.0e9 ),
                length(active_set),
                non_simplex_iter,
            )
            print_iter_func(rep)
            flush(stdout)
        end
    end
    if verbose
        x = compute_active_set_iterate(active_set)
        grad!(gradient, x)
        v = compute_extreme_point(lmo, gradient)
        primal = f(x)
        dual_gap = fast_dot(x, gradient) - fast_dot(v, gradient)
        rep = (
            last,
            string(t - 1),
            primal,
            primal - dual_gap,
            dual_gap,
            (time_ns() - time_start) / 1.0e9,
            t / ( (time_ns() - time_start) / 1.0e9 ),
            length(active_set),
            non_simplex_iter,
        )
        print_iter_func(rep)
        flush(stdout)
    end
    active_set_cleanup!(active_set, weight_purge_threshold=weight_purge_threshold)
    active_set_renormalize!(active_set)
    x = compute_active_set_iterate(active_set)
    grad!(gradient, x)
    v = compute_extreme_point(lmo, gradient)
    primal = f(x)
    #dual_gap = 2phi
    dual_gap = fast_dot(x, gradient) - fast_dot(v, gradient)
    if verbose
        rep = (
            pp,
            string(t - 1),
            primal,
            primal - dual_gap,
            dual_gap,
            (time_ns() - time_start) / 1.0e9,
            t / ( (time_ns() - time_start) / 1.0e9 ),
            length(active_set),
            non_simplex_iter,
        )
        print_iter_func(rep)
        print_footer()
        flush(stdout)
    end
    return x, v, primal, dual_gap, traj_data
end


"""
minimize_over_convex_hull!

Given a function f with gradient grad! and an active set 
active_set this function will minimize the function over 
the convex hull of the active set until the strong-wolfe 
gap over the active set is below tolerance.

It will either directly minimize over the convex hull using
simplex gradient descent, or it will transform the problem 
to barycentric coordinates and minimize over the unit 
probability simplex using gradient descent or Nesterov's 
accelerated gradient descent.
"""
function minimize_over_convex_hull!(
    f,
    grad!,
    gradient,
    active_set::ActiveSet,
    tolerance,
    t,
    trajectory,
    traj_data,
    time_start,
    non_simplex_iter;
    line_search_inner = adaptive,
    verbose = true,
    print_iter=1000,
    hessian = nothing,
    linesearch_tol=10e-10,
    step_lim=100,
    weight_purge_threshold=1e-12,
    storage=nothing,
    accelerated = false,
<<<<<<< HEAD
    max_iteration = 1000
=======
    max_iteration=max_iteration,
>>>>>>> 3925fc77
)
    #No hessian is known, use simplex gradient descent.
    if hessian === nothing
        number_of_steps = simplex_gradient_descent_over_convex_hull(
            f,
            grad!,
            gradient,
            active_set::ActiveSet,
            tolerance,
            t,
            trajectory,
            traj_data,
            time_start,
            non_simplex_iter,
            line_search_inner = line_search_inner,
            verbose = verbose,
            print_iter=print_iter,
            linesearch_tol=linesearch_tol,
            step_lim=step_lim,
            weight_purge_threshold=weight_purge_threshold,
<<<<<<< HEAD
            max_iteration = max_iteration,
=======
            max_iteration=max_iteration,
>>>>>>> 3925fc77
        )
    else
        x = compute_active_set_iterate(active_set)
        grad!(gradient, x)
        #Rewrite as problem over the simplex
        M, b = build_reduced_problem(active_set.atoms, hessian, active_set.weights, gradient, tolerance)
        #Early exit if we have detected that the strong-Wolfe gap is below the desired tolerance while building the reduced problem.
        if isnothing(M)
            return 0
        end
        #In case the matrices are DoubleFloats we need to cast them as Float64, because LinearAlgebra does not work with them.
        if eltype(M) === Double64
            converted_matrix = convert(Array{Float64}, M)
            L_reduced = eigmax(converted_matrix)
        else
            L_reduced = eigmax(M)
            #L_reduced = Arpack.eigs(M, nev=1, which=:LM)
        end
        reduced_f(y) = f(x) - dot(gradient, x) + 0.5*transpose(x) * hessian * x + dot(b, y) + 0.5*transpose(y) * M * y
        function reduced_grad!(storage, x)
            storage .= b + M*x
        end
        #Solve using Nesterov's AGD
        if accelerated 
            if eltype(M) === Double64
                mu_reduced = eigmin(converted_matrix)
            else
                mu_reduced = eigmin(M)
            end
            if L_reduced / mu_reduced > 1.0
                new_weights, number_of_steps = accelerated_simplex_gradient_descent_over_probability_simplex(
                    active_set.weights, 
                    reduced_f, 
                    reduced_grad!,
                    tolerance,
                    t, 
                    trajectory, 
                    traj_data, 
                    time_start, 
                    non_simplex_iter, 
                    verbose = verbose, 
                    print_iter=print_iter, 
                    L = L_reduced,
                    mu = mu_reduced,
<<<<<<< HEAD
                    max_iteration = max_iteration,
                    )  
=======
                    max_iteration=max_iteration,
                )
>>>>>>> 3925fc77
                @. active_set.weights = new_weights
            end
        end
        if !accelerated || L_reduced / mu_reduced == 1.0
        #Solve using gradient descent.
            new_weights, number_of_steps = simplex_gradient_descent_over_probability_simplex(
                active_set.weights, 
                reduced_f, 
                reduced_grad!, 
                tolerance,
                t, 
                trajectory, 
                traj_data, 
                time_start, 
                non_simplex_iter, 
                verbose = verbose, 
                print_iter=print_iter, 
                L = L_reduced,
<<<<<<< HEAD
                max_iteration = max_iteration,
                )   
=======
                max_iteration=max_iteration,
            )
>>>>>>> 3925fc77
            @. active_set.weights = new_weights
        end
    end
    number_elements = length(active_set.atoms)
    active_set_cleanup!(active_set, weight_purge_threshold=weight_purge_threshold)
    return number_of_steps
end

"""
    build_reduced_problem(atoms::AbstractVector{<:FrankWolfe.MaybeHotVector}, hessian, weights, gradient, tolerance)

Given an active set formed by MaybeHotVector, a (constant)
Hessian and a gradient constructs a quadratic problem 
over the unit probability simplex that is equivalent to 
minimizing the original function over the convex hull of the
active set. If λ are the barycentric coordinates of dimension
equal to the cardinality of the active set, the objective 
function is:
    f(λ) = reduced_linear^T λ + 0.5 * λ^T reduced_hessian λ

In the case where we find that the current iterate has a strong-Wolfe 
gap over the convex hull of the active set that is below the tolerance 
we return nothing (as there is nothing to do).

"""
function build_reduced_problem(atoms::AbstractVector{<:FrankWolfe.MaybeHotVector}, hessian, weights, gradient, tolerance)
    n = atoms[1].len
    k = length(atoms)
    reduced_linear = [fast_dot(gradient, a) for a in atoms]
    if Strong_Frank_Wolfe_gap(reduced_linear) <= tolerance
        return nothing, nothing
    end
    aux_matrix = zeros(eltype(atoms[1].active_val), n, k)
    #Compute the intermediate matrix.
    for i in 1:k
        aux_matrix[:,i] .= atoms[i].active_val*hessian[atoms[i].val_idx, :] 
    end
    #Compute the final matrix.
    reduced_hessian = zeros(eltype(atoms[1].active_val), k, k)
    for i in 1:k
        reduced_hessian[:,i] .= atoms[i].active_val*aux_matrix[atoms[i].val_idx,:]
    end
    reduced_linear .-=  reduced_hessian * weights
    return reduced_hessian, reduced_linear
end

"""
build_reduced_problem

Same as the function above, but for the case where the active 
set is formed by Sparse Arrays.
"""
function build_reduced_problem(atoms::AbstractVector{<:SparseArrays.AbstractSparseArray}, hessian, weights, gradient, tolerance)
    n = length(atoms[1])
    k = length(atoms)

    reduced_linear = [fast_dot(gradient, a) for a in atoms]
    if Strong_Frank_Wolfe_gap(reduced_linear) <= tolerance
        return nothing, nothing
    end

    #Construct the matrix of vertices.
    vertex_matrix = zeros(n, k)
    for i in 1:k
        vertex_matrix[:, i] .= atoms[i]
    end
    reduced_hessian = transpose(vertex_matrix) * hessian * vertex_matrix
    reduced_linear .-= reduced_hessian * weights
    return reduced_hessian, reduced_linear
end

"""
    build_reduced_problem(atoms::AbstractVector{<:Array}, hessian, weights, gradient, tolerance)

Same as the two function above, but for the case where the active 
set is formed by dense Arrays.
"""
function build_reduced_problem(atoms::AbstractVector{<:Array}, hessian, weights, gradient, tolerance)
    n = length(atoms[1])
    k = length(atoms)

    reduced_linear = [fast_dot(gradient, a) for a in atoms]
    if Strong_Frank_Wolfe_gap(reduced_linear) <= tolerance
        return nothing, nothing
    end

    #Construct the matrix of vertices.
    vertex_matrix = zeros(n, k)
    for i in 1:k
        vertex_matrix[:, i] .= atoms[i]
    end
    reduced_hessian = transpose(vertex_matrix) * hessian * vertex_matrix
    reduced_linear .-= reduced_hessian * weights
    return reduced_hessian, reduced_linear
end

"""
Checks the strong Frank-Wolfe gap for the reduced problem.
"""
function Strong_Frank_Wolfe_gap(gradient)
    val_min = Inf
    val_max = -Inf
    for i in 1:length(gradient)
        temp_val = gradient[i]
        if temp_val < val_min
            val_min = temp_val
        end
        if temp_val > val_max
            val_max = temp_val
        end
    end
    return val_max - val_min
end

"""
accelerated_simplex_gradient_descent_over_probability_simplex

Minimizes an objective function over the unit probability simplex 
until the Strong-Wolfe gap is below tolerance using Nesterov's 
accelerated gradient descent.
"""
function accelerated_simplex_gradient_descent_over_probability_simplex(
    initial_point,
    reduced_f,
    reduced_grad!,
    tolerance,
    t,
    trajectory,
    traj_data,
    time_start,
    non_simplex_iter;
    verbose = verbose,
    print_iter=print_iter,
    L = 1.0,
    mu = 1.0,
<<<<<<< HEAD
    max_iteration = 1000,
=======
    max_iteration,
>>>>>>> 3925fc77
)
    number_of_steps = 0
    x = deepcopy(initial_point)
    x_old = deepcopy(initial_point)
    y = deepcopy(initial_point)
    gradient_x = similar(x)
    gradient_y = similar(x)
    d = similar(x)
    reduced_grad!(gradient_x, x)
    reduced_grad!(gradient_y, x)
    strong_wolfe_gap = Strong_Frank_Wolfe_gap_probability_simplex(gradient_x, x)
    q = mu / L
    # If the problem is close to convex, simply use the accelerated algorithm for convex objective functions.
    if mu < 1.0e-3
        alpha = 0.0
        alpha_old = 0.0
    else
        gamma = (1 - sqrt(q))/(1 + sqrt(q))
    end
<<<<<<< HEAD
    while strong_wolfe_gap > tolerance && max_iteration <= t + number_of_steps
=======
    while t ≤ max_iteration && strong_wolfe_gap > tolerance
>>>>>>> 3925fc77
        @. x_old = x
        reduced_grad!(gradient_y, y)
        x = projection_simplex_sort(y .- gradient_y/L)
        if mu < 1.0e-3
            alpha_old = alpha
            alpha = 0.5 * (1 + sqrt(1 + 4 * alpha^2))
            gamma = (alpha_old - 1.0) / alpha
        end
        @. y =  x + gamma*(x - x_old)
        number_of_steps = number_of_steps + 1
        primal = reduced_f(x)
        reduced_grad!(gradient_x, x)
        strong_wolfe_gap = Strong_Frank_Wolfe_gap_probability_simplex(gradient_x, x)
        if trajectory
            push!(
                traj_data,
                (
                    t + number_of_steps,
                    primal,
                    primal - tolerance,
                    tolerance,
                    (time_ns() - time_start) / 1e9,
                    length(initial_point),
                ),
            )
        end
        tt = simplex_descent
        if verbose && mod(t + number_of_steps, print_iter) == 0
            if t == 0
                tt = initial
            end
            rep = (
                tt,
                string(t+ number_of_steps),
                primal,
                primal - tolerance,
                tolerance,
                (time_ns() - time_start) / 1.0e9,
                length(initial_point),
                non_simplex_iter,
            )
            print_iter_func(rep)
            flush(stdout)
        end
    end
    return x, number_of_steps
end

"""
simplex_gradient_descent_over_probability_simplex

Minimizes an objective function over the unit probability simplex 
until the Strong-Wolfe gap is below tolerance using gradient descent.
"""
function simplex_gradient_descent_over_probability_simplex(
    initial_point,
    reduced_f,
    reduced_grad!,
    tolerance,
    t,
    trajectory,
    traj_data,
    time_start,
    non_simplex_iter;
    verbose = verbose,
    print_iter=print_iter,
    L = 1.0,
<<<<<<< HEAD
    max_iteration = 1000,
=======
    max_iteration=max_iteration,
>>>>>>> 3925fc77
)
    number_of_steps = 0
    x = deepcopy(initial_point)
    gradient = similar(x)
    d = similar(x)
    reduced_grad!(gradient, x)
    strong_wolfe_gap = Strong_Frank_Wolfe_gap_probability_simplex(gradient, x)
<<<<<<< HEAD
    while strong_wolfe_gap > tolerance && max_iteration <= t + number_of_steps
=======
    while t ≤ max_iteration && strong_wolfe_gap > tolerance
>>>>>>> 3925fc77
        x = projection_simplex_sort(x .- gradient/L)
        number_of_steps = number_of_steps + 1
        primal = reduced_f(x)
        reduced_grad!(gradient, x)
        strong_wolfe_gap = Strong_Frank_Wolfe_gap_probability_simplex(gradient, x)
        if trajectory
            push!(
                traj_data,
                (
                    t + number_of_steps,
                    primal,
                    primal - tolerance,
                    tolerance,
                    (time_ns() - time_start) / 1.0e9,
                    length(initial_point),
                ),
            )
        end
        tt = simplex_descent
        if verbose && mod(t + number_of_steps, print_iter) == 0
            if t == 0
                tt = initial
            end
            rep = (
                tt,
                string(t+ number_of_steps),
                primal,
                primal - tolerance,
                tolerance,
                (time_ns() - time_start) / 1.0e9,
                t / ( (time_ns() - time_start) / 1.0e9 ),
                length(initial_point),
                non_simplex_iter,
            )
            print_iter_func(rep)
            flush(stdout)
        end
    end
    return x, number_of_steps
end



"""
projection_simplex_sort

Perform a projection onto the unit probability simplex using 
a sorting algorithm.
"""
function projection_simplex_sort(x)
    n = length(x)
    if sum(x) == 1.0 && all(>=(0.0), x)
        return x
    end
    v = x .- maximum(x)
    u = sort(v, rev=true)
    cssv = cumsum(u)
    rho = sum(u .* collect(1:1:n).>(cssv .- 1.0)) - 1
    theta = (cssv[rho + 1] - 1.0) / (rho + 1)
    w = clamp.(v .- theta, 0.0, Inf)
    return w
end

"""
Strong_Frank_Wolfe_gap_probability_simplex

Compute the Strong-Wolfe gap over the unit probability simplex 
given a gradient.
"""
function Strong_Frank_Wolfe_gap_probability_simplex(gradient, x)
    val_min = Inf
    val_max = -Inf
    for i in 1:length(gradient)
        if x[i] > 0 
            temp_val = gradient[i]
            if temp_val < val_min
                val_min = temp_val
            end
            if temp_val > val_max
                val_max = temp_val
            end
        end
    end
    return val_max - val_min
end


"""
simplex_gradient_descent_over_convex_hull

Minimizes an objective function over the convex hull of the active set
until the Strong-Wolfe gap is below tolerance using simplex gradient
descent.
"""
function simplex_gradient_descent_over_convex_hull(
    f,
    grad!,
    gradient,
    active_set::ActiveSet,
    tolerance,
    t,
    trajectory,
    traj_data,
    time_start,
    non_simplex_iter;
    line_search_inner = adaptive,
    verbose = true,
    print_iter=1000,
    hessian = nothing,
    linesearch_tol=10e-10,
    step_lim=100,
    weight_purge_threshold=1e-12,
<<<<<<< HEAD
    max_iteration = 1000,
=======
    max_iteration=max_iteration,
>>>>>>> 3925fc77
)
    number_of_steps = 0
    L_inner=nothing
    x  = compute_active_set_iterate(active_set)
    while t + number_of_steps ≤ max_iteration
        grad!(gradient, x)
        #Check if strong Wolfe gap over the convex hull is small enough.
        c = [fast_dot(gradient, a) for a in active_set.atoms]
        if maximum(c) - minimum(c) <= tolerance || max_iteration > t + number_of_steps
            return number_of_steps
        end
        #Otherwise perform simplex steps until we get there.
        k = length(active_set)
        csum = sum(c)
        c .-= (csum / k)
        # name change to stay consistent with the paper, c is actually updated in-place
        d = c
        if norm(d) <= 1e-8
            @info "Resetting active set."
            # resetting active set to singleton
            a0 = active_set.atoms[1]
            empty!(active_set)
            push!(active_set, (1, a0))
            return number_of_steps
        end
        # NOTE: sometimes the direction is non-improving
        # usual suspects are floating-point errors when multiplying atoms with near-zero weights
        # in that case, inverting the sense of d
        @inbounds if fast_dot(sum(d[i] * active_set.atoms[i] for i in eachindex(active_set)), gradient) < 0
            @warn "Non-improving d, aborting simplex descent. We likely reached the limits of the numerical accuracy. 
            The solution is still valid but we might not be able to converge further from here onwards. 
            If higher accuracy is required, consider using Double64 (still quite fast) and if that does not help BigFloat (slower) as type for the numbers.
            Alternatively, consider using AFW (with lazy = true) instead."
            println(fast_dot(sum(d[i] * active_set.atoms[i] for i in eachindex(active_set)), gradient))
            return number_of_steps
        end

        η = eltype(d)(Inf)
        rem_idx = -1
        @inbounds for idx in eachindex(d)
            if d[idx] > 0
                max_val = active_set.weights[idx] / d[idx]
                if η > max_val
                    η = max_val
                    rem_idx = idx
                end
            end
        end
        # TODO at some point avoid materializing both x and y
        x = copy(active_set.x)
        η = max(0, η)
        @. active_set.weights -= η * d
        y = copy(update_active_set_iterate!(active_set))
<<<<<<< HEAD
        #Provide an initial value of the smoothness parameter if none exists yet for the adaptive stepsize
        if isnothing(L_inner)  && line_search_inner == adaptive 
            epsilon_step = 1.0e-3
            gradient_stepsize_estimation = similar(gradient)
            grad!(gradient_stepsize_estimation, x - epsilon_step*(x - y))
            L_inner = norm(gradient - gradient_stepsize_estimation)/(epsilon_step*norm(x - y))
        end
        number_of_steps = number_of_steps + 1
=======
        number_of_steps += 1
>>>>>>> 3925fc77
        if f(x) ≥ f(y)
            active_set_cleanup!(active_set, weight_purge_threshold=weight_purge_threshold)
        else
            if line_search_inner == adaptive
                gamma, L_inner = adaptive_step_size(f, gradient, x, x - y, L_inner, gamma_max = 1.0)
            else
                gamma, _ =
                backtrackingLS(f, gradient, x, x - y, 1.0, linesearch_tol=linesearch_tol, step_lim=step_lim)
            end
            gamma = min(1.0, gamma)
            # step back from y to x by (1 - γ) η d
            # new point is x - γ η d
            if gamma == 1.0
                active_set_cleanup!(active_set, weight_purge_threshold=weight_purge_threshold)
            else
                @. active_set.weights += η * (1 - gamma) * d
                @. active_set.x =  x + gamma * (y - x)
            end
        end
        x  = compute_active_set_iterate(active_set)
        primal = f(x)
        dual_gap = tolerance
        if trajectory
            push!(
                traj_data,
                (
                    t + number_of_steps,
                    primal,
                    primal - dual_gap,
                    dual_gap,
                    (time_ns() - time_start) / 1.0e9,
                    length(active_set),
                ),
            )
        end
        tt = simplex_descent
        if verbose && mod(t + number_of_steps, print_iter) == 0
            if t == 0
                tt = initial
            end
            rep = (
                tt,
                string(t + number_of_steps),
                primal,
                primal - dual_gap,
                dual_gap,
                (time_ns() - time_start) / 1.0e9,
                t / ( (time_ns() - time_start) / 1.0e9 ),
                length(active_set),
                non_simplex_iter,
            )
            print_iter_func(rep)
            flush(stdout)
        end
    end
    return number_of_steps
end

"""
Returns either a tuple `(y, val)` with `y` an atom from the active set satisfying
the progress criterion and `val` the corresponding gap `dot(y, direction)`
or the same tuple with `y` from the LMO.

`inplace_loop` controls whether the iterate type allows in-place writes.
`kwargs` are passed on to the LMO oracle.
"""
function lp_separation_oracle(
    lmo::LinearMinimizationOracle,
    active_set::ActiveSet,
    direction,
    min_gap,
    Ktolerance;
    inplace_loop=false,
    force_fw_step::Bool=false,
    kwargs...,
)
    # if FW step forced, ignore active set
    if !force_fw_step
        ybest = active_set.atoms[1]
        x = active_set.weights[1] * active_set.atoms[1]
        if inplace_loop
            if !isa(x, Union{Array, SparseArrays.AbstractSparseArray})
                if x isa AbstractVector
                    x = convert(SparseVector{eltype(x)}, x)
                else
                    x = convert(SparseArrays.SparseMatrixCSC{eltype(x)}, x)
                end
            end
        end
        val_best = fast_dot(direction, ybest)
        for idx in 2:length(active_set)
            y = active_set.atoms[idx]
            if inplace_loop
                x .+= active_set.weights[idx] * y
            else
                x += active_set.weights[idx] * y
            end
            val = fast_dot(direction, y)
            if val < val_best
                val_best = val
                ybest = y
            end
        end
        xval = fast_dot(direction, x)
        if xval - val_best ≥ min_gap / Ktolerance
            return (ybest, val_best)
        end
    end
    # otherwise, call the LMO
    y = compute_extreme_point(lmo, direction; kwargs...)
    # don't return nothing but y, fast_dot(direction, y) / use y for step outside / and update phi as in LCG (lines 402 - 406)
    return (y, fast_dot(direction, y))
end<|MERGE_RESOLUTION|>--- conflicted
+++ resolved
@@ -169,21 +169,12 @@
             traj_data,
             time_start,
             non_simplex_iter,
-<<<<<<< HEAD
             line_search_inner = line_search_inner,
             verbose = verbose,
-            print_iter=print_iter,
+            print_iter = print_iter,
             hessian = hessian,
             accelerated = accelerated,
             max_iteration = max_iteration
-=======
-            verbose=verbose,
-            print_iter=print_iter,
-            hessian=hessian,
-            L=L,
-            accelerated=accelerated,
-            max_iteration=max_iteration,
->>>>>>> 3925fc77
         )
         t += num_simplex_descent_steps
         #Take a FW step.
@@ -336,11 +327,7 @@
     weight_purge_threshold=1e-12,
     storage=nothing,
     accelerated = false,
-<<<<<<< HEAD
-    max_iteration = 1000
-=======
-    max_iteration=max_iteration,
->>>>>>> 3925fc77
+    max_iteration=1000,
 )
     #No hessian is known, use simplex gradient descent.
     if hessian === nothing
@@ -361,11 +348,7 @@
             linesearch_tol=linesearch_tol,
             step_lim=step_lim,
             weight_purge_threshold=weight_purge_threshold,
-<<<<<<< HEAD
             max_iteration = max_iteration,
-=======
-            max_iteration=max_iteration,
->>>>>>> 3925fc77
         )
     else
         x = compute_active_set_iterate(active_set)
@@ -410,13 +393,8 @@
                     print_iter=print_iter, 
                     L = L_reduced,
                     mu = mu_reduced,
-<<<<<<< HEAD
                     max_iteration = max_iteration,
                     )  
-=======
-                    max_iteration=max_iteration,
-                )
->>>>>>> 3925fc77
                 @. active_set.weights = new_weights
             end
         end
@@ -435,13 +413,8 @@
                 verbose = verbose, 
                 print_iter=print_iter, 
                 L = L_reduced,
-<<<<<<< HEAD
                 max_iteration = max_iteration,
                 )   
-=======
-                max_iteration=max_iteration,
-            )
->>>>>>> 3925fc77
             @. active_set.weights = new_weights
         end
     end
@@ -577,11 +550,7 @@
     print_iter=print_iter,
     L = 1.0,
     mu = 1.0,
-<<<<<<< HEAD
     max_iteration = 1000,
-=======
-    max_iteration,
->>>>>>> 3925fc77
 )
     number_of_steps = 0
     x = deepcopy(initial_point)
@@ -601,11 +570,7 @@
     else
         gamma = (1 - sqrt(q))/(1 + sqrt(q))
     end
-<<<<<<< HEAD
     while strong_wolfe_gap > tolerance && max_iteration <= t + number_of_steps
-=======
-    while t ≤ max_iteration && strong_wolfe_gap > tolerance
->>>>>>> 3925fc77
         @. x_old = x
         reduced_grad!(gradient_y, y)
         x = projection_simplex_sort(y .- gradient_y/L)
@@ -673,11 +638,7 @@
     verbose = verbose,
     print_iter=print_iter,
     L = 1.0,
-<<<<<<< HEAD
     max_iteration = 1000,
-=======
-    max_iteration=max_iteration,
->>>>>>> 3925fc77
 )
     number_of_steps = 0
     x = deepcopy(initial_point)
@@ -685,11 +646,7 @@
     d = similar(x)
     reduced_grad!(gradient, x)
     strong_wolfe_gap = Strong_Frank_Wolfe_gap_probability_simplex(gradient, x)
-<<<<<<< HEAD
     while strong_wolfe_gap > tolerance && max_iteration <= t + number_of_steps
-=======
-    while t ≤ max_iteration && strong_wolfe_gap > tolerance
->>>>>>> 3925fc77
         x = projection_simplex_sort(x .- gradient/L)
         number_of_steps = number_of_steps + 1
         primal = reduced_f(x)
@@ -802,11 +759,7 @@
     linesearch_tol=10e-10,
     step_lim=100,
     weight_purge_threshold=1e-12,
-<<<<<<< HEAD
     max_iteration = 1000,
-=======
-    max_iteration=max_iteration,
->>>>>>> 3925fc77
 )
     number_of_steps = 0
     L_inner=nothing
@@ -860,7 +813,6 @@
         η = max(0, η)
         @. active_set.weights -= η * d
         y = copy(update_active_set_iterate!(active_set))
-<<<<<<< HEAD
         #Provide an initial value of the smoothness parameter if none exists yet for the adaptive stepsize
         if isnothing(L_inner)  && line_search_inner == adaptive 
             epsilon_step = 1.0e-3
@@ -869,9 +821,6 @@
             L_inner = norm(gradient - gradient_stepsize_estimation)/(epsilon_step*norm(x - y))
         end
         number_of_steps = number_of_steps + 1
-=======
-        number_of_steps += 1
->>>>>>> 3925fc77
         if f(x) ≥ f(y)
             active_set_cleanup!(active_set, weight_purge_threshold=weight_purge_threshold)
         else
