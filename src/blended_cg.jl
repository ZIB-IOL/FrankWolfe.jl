--- conflicted
+++ resolved
@@ -802,13 +802,7 @@
     linesearch_inner_workspace=build_linesearch_workspace(line_search_inner, active_set.x, gradient),
 )
     number_of_steps = 0
-<<<<<<< HEAD
-    x = compute_active_set_iterate(active_set)
-=======
-    L_inner = nothing
-    upgrade_accuracy_flag = false
     x = get_active_set_iterate(active_set)
->>>>>>> 999fe722
     while t + number_of_steps ≤ max_iteration
         grad!(gradient, x)
         #Check if strong Wolfe gap over the convex hull is small enough.
