
"""
    blended_conditional_gradient(f, grad!, lmo, x0)

Entry point for the Blended Conditional Gradient algorithm.
See Braun, Gábor, et al. "Blended conditonal gradients" ICML 2019.
The method works on an active set like [`FrankWolfe.away_frank_wolfe`](@ref),
performing gradient descent over the convex hull of active vertices,
removing vertices when their weight drops to 0 and adding new vertices
by calling the linear oracle in a lazy fashion.
"""
function blended_conditional_gradient(
    f,
    grad!,
    lmo,
    x0;
    line_search::LineSearchMethod=Adaptive(),
    line_search_inner::LineSearchMethod=Adaptive(),
    hessian=nothing,
    epsilon=1e-7,
    max_iteration=10000,
    print_iter=1000,
    trajectory=false,
    verbose=false,
    memory_mode::MemoryEmphasis=InplaceEmphasis(),
    accelerated=false,
    lazy_tolerance=2.0,
    weight_purge_threshold=1e-9,
    gradient=nothing,
    callback=nothing,
    timeout=Inf,
    print_callback=print_callback,
    linesearch_workspace=nothing,
    linesearch_inner_workspace=nothing,
    lmo_kwargs...,
)

    # format string for output of the algorithm
    format_string = "%6s %13s %14e %14e %14e %14e %14e %14i %14i\n"

    t = 0
    primal = Inf
    dual_gap = Inf
    active_set = ActiveSet([(1.0, x0)])
    x = active_set.x
    if gradient === nothing
        gradient = similar(x0)
    end
    primal = f(x)
    grad!(gradient, x)
    # initial gap estimate computation
    vmax = compute_extreme_point(lmo, gradient)
    phi = fast_dot(gradient, x0 - vmax) / 2
    dual_gap = phi
    traj_data = []
    if trajectory && callback === nothing
        callback = trajectory_callback(traj_data)
    end
    tt = regular
    time_start = time_ns()
    v = x0

    if line_search isa Agnostic || line_search isa Nonconvex
        @error("Lazification is not known to converge with open-loop step size strategies.")
    end

    if verbose
        println("\nBlended Conditional Gradients Algorithm.")
        NumType = eltype(x0)
        println(
<<<<<<< HEAD
            "EMPHASIS: $memory STEPSIZE: $line_search EPSILON: $epsilon MAXITERATION: $max_iteration TYPE: $NumType",
        )
        grad_type = typeof(gradient)
        println("GRADIENTTYPE: $grad_type lazy_tolerance: $lazy_tolerance")
        println("WARNING: In memory emphasis mode iterates are written back into x0!")
=======
            "MEMORY_MODE: $memory_mode STEPSIZE: $line_search EPSILON: $epsilon MAXITERATION: $max_iteration TYPE: $NumType",
        )
        grad_type = typeof(gradient)
        println("GRADIENTTYPE: $grad_type lazy_tolerance: $lazy_tolerance")
        @info("In memory_mode memory iterates are written back into x0!")
>>>>>>> e225f8ad
        headers = (
            "Type",
            "Iteration",
            "Primal",
            "Dual",
            "Dual Gap",
            "Time",
            "It/sec",
            "#ActiveSet",
            "#non-simplex",
        )
        print_callback(headers, format_string, print_header=true)
    end
    # ensure x is a mutable type
    if !isa(x, Union{Array,SparseArrays.AbstractSparseArray})
        x = copyto!(similar(x), x)
    end
    non_simplex_iter = 0
    force_fw_step = false

    if linesearch_workspace === nothing
        linesearch_workspace = build_linesearch_workspace(line_search, x, gradient)
    end

    if linesearch_inner_workspace === nothing
        linesearch_inner_workspace = build_linesearch_workspace(line_search_inner, x, gradient)
    end

    while t <= max_iteration && (phi ≥ epsilon || t == 0) # do at least one iteration for consistency with other algos
        #####################
        # managing time and Ctrl-C
        #####################
        time_at_loop = time_ns()
        if t == 0
            time_start = time_at_loop
        end
        # time is measured at beginning of loop for consistency throughout all algorithms
        tot_time = (time_at_loop - time_start) / 1e9

        if timeout < Inf
            if tot_time ≥ timeout
                if verbose
                    @info "Time limit reached"
                end
                break
            end
        end

        #####################


        # TODO replace with single call interface from function_gradient.jl
        #Mininize over the convex hull until strong Wolfe gap is below a given tolerance.
        num_simplex_descent_steps = minimize_over_convex_hull!(
            f,
            grad!,
            gradient,
            active_set::ActiveSet,
            phi,
            t,
            time_start,
            non_simplex_iter,
            line_search_inner=line_search_inner,
            verbose=verbose,
            print_iter=print_iter,
            hessian=hessian,
            accelerated=accelerated,
            max_iteration=max_iteration,
            callback=callback,
            timeout=timeout,
            print_callback=print_callback,
            format_string=format_string,
            linesearch_inner_workspace=linesearch_inner_workspace,
        )
        t += num_simplex_descent_steps
        #Take a FW step.
        x = get_active_set_iterate(active_set)
        primal = f(x)
        grad!(gradient, x)
        # compute new atom
        (v, value) = lp_separation_oracle(
            lmo,
            active_set,
            gradient,
            phi,
            lazy_tolerance;
<<<<<<< HEAD
            inplace_loop=(emphasis == memory),
=======
            inplace_loop=(memory_mode isa InplaceEmphasis),
>>>>>>> e225f8ad
            force_fw_step=force_fw_step,
            lmo_kwargs...,
        )
        force_fw_step = false
        xval = fast_dot(x, gradient)
        if value > xval - phi / lazy_tolerance
            tt = dualstep
            # setting gap estimate as ∇f(x) (x - v_FW) / 2
            phi = (xval - value) / 2
        else
            tt = regular
            gamma = perform_line_search(
                line_search,
                t,
                f,
                grad!,
                gradient,
                x,
                x - v,
                1.0,
                linesearch_workspace,
            )
    
            if gamma == 1.0
                active_set_initialize!(active_set, v)
            else
                active_set_update!(active_set, gamma, v)
            end
        end

        x = get_active_set_iterate(active_set)
        dual_gap = phi
        if callback !== nothing
            state = (
                t=t,
                primal=primal,
                dual=primal - dual_gap,
                dual_gap=dual_gap,
                time=tot_time,
                x=x,
                v=v,
                active_set_length=length(active_set),
                non_simplex_iter=non_simplex_iter,
            )
            callback(state)
        end

        if verbose && mod(t, print_iter) == 0
            if t == 0
                tt = initial
            end
            rep = (
                st[Symbol(tt)],
                string(t),
                Float64(primal),
                Float64(primal - dual_gap),
                Float64(dual_gap),
                tot_time,
                t / tot_time,
                length(active_set),
                non_simplex_iter,
            )
            print_callback(rep, format_string)
            flush(stdout)
        end
        t = t + 1
        non_simplex_iter += 1
    end

    ## post-processing and cleanup after loop

    # report last iteration
    if verbose
        x = get_active_set_iterate(active_set)
        grad!(gradient, x)
        v = compute_extreme_point(lmo, gradient)
        primal = f(x)
        dual_gap = fast_dot(x, gradient) - fast_dot(v, gradient)
        tot_time = (time_ns() - time_start) / 1e9
        rep = (
            st[Symbol(last)],
            string(t - 1),
            Float64(primal),
            Float64(primal - dual_gap),
            Float64(dual_gap),
            tot_time,
            t / tot_time,
            length(active_set),
            non_simplex_iter,
        )
        print_callback(rep, format_string)
        flush(stdout)
    end

    # cleanup the active set, renormalize, and recompute values
    active_set_cleanup!(active_set, weight_purge_threshold=weight_purge_threshold)
    active_set_renormalize!(active_set)
    x = get_active_set_iterate(active_set)
    grad!(gradient, x)
    v = compute_extreme_point(lmo, gradient)
    primal = f(x)
    #dual_gap = 2phi
    dual_gap = fast_dot(x, gradient) - fast_dot(v, gradient)

    # report post-processed iteration
    if verbose
        tot_time = (time_ns() - time_start) / 1e9
        rep = (
            st[Symbol(pp)],
            string(t - 1),
            Float64(primal),
            Float64(primal - dual_gap),
            Float64(dual_gap),
            tot_time,
            t / tot_time,
            length(active_set),
            non_simplex_iter,
        )
        print_callback(rep, format_string)
        print_callback(nothing, format_string, print_footer=true)
        flush(stdout)
    end
    return x, v, primal, dual_gap, traj_data
end


"""
    minimize_over_convex_hull!

Given a function f with gradient grad! and an active set
active_set this function will minimize the function over
the convex hull of the active set until the strong-wolfe
gap over the active set is below tolerance.

It will either directly minimize over the convex hull using
simplex gradient descent, or it will transform the problem
to barycentric coordinates and minimize over the unit
probability simplex using gradient descent or Nesterov's
accelerated gradient descent.
"""
function minimize_over_convex_hull!(
    f,
    grad!,
    gradient,
    active_set::ActiveSet,
    tolerance,
    t,
    time_start,
    non_simplex_iter;
    line_search_inner=Adaptive(),
    verbose=true,
    print_iter=1000,
    hessian=nothing,
    weight_purge_threshold=1e-12,
    accelerated=false,
    max_iteration,
    callback,
    timeout=Inf,
    print_callback=nothing,
    format_string=nothing,
    linesearch_inner_workspace=nothing,
)
    #No hessian is known, use simplex gradient descent.
    if hessian === nothing
        number_of_steps = simplex_gradient_descent_over_convex_hull(
            f,
            grad!,
            gradient,
            active_set::ActiveSet,
            tolerance,
            t,
            time_start,
            non_simplex_iter,
            line_search_inner=line_search_inner,
            verbose=verbose,
            print_iter=print_iter,
            weight_purge_threshold=weight_purge_threshold,
            max_iteration=max_iteration,
            callback=callback,
            timeout=timeout,
            print_callback=print_callback,
            format_string=format_string,
            linesearch_inner_workspace=linesearch_inner_workspace,
        )
    else
        x = get_active_set_iterate(active_set)
        grad!(gradient, x)
        #Rewrite as problem over the simplex
        M, b = build_reduced_problem(
            active_set.atoms,
            hessian,
            active_set.weights,
            gradient,
            tolerance,
        )
        #Early exit if we have detected that the strong-Wolfe gap is below the desired tolerance while building the reduced problem.
        if isnothing(M)
            return 0
        end
        #In case the matrices are DoubleFloats we need to cast them as Float64, because LinearAlgebra does not work with them.
        if eltype(M) === Double64
            converted_matrix = convert(Array{Float64}, M)
            L_reduced = eigmax(converted_matrix)
        else
            L_reduced = eigmax(M)
            #L_reduced = Arpack.eigs(M, nev=1, which=:LM)
        end
        reduced_f(y) =
            f(x) - fast_dot(gradient, x) +
            0.5 * transpose(x) * hessian * x +
            fast_dot(b, y) +
            0.5 * dot(y, M, y)
        function reduced_grad!(storage, x)
            return storage .= b + M * x
        end
        #Solve using Nesterov's AGD
        if accelerated
            if eltype(M) === Double64
                mu_reduced = eigmin(converted_matrix)
            else
                mu_reduced = eigmin(M)
            end
            if L_reduced / mu_reduced > 1.0
                new_weights, number_of_steps =
                    accelerated_simplex_gradient_descent_over_probability_simplex(
                        active_set.weights,
                        reduced_f,
                        reduced_grad!,
                        tolerance,
                        t,
                        time_start,
                        non_simplex_iter,
                        verbose=verbose,
                        print_iter=print_iter,
                        L=L_reduced,
                        mu=mu_reduced,
                        max_iteration=max_iteration,
                        callback=callback,
                        timeout=timeout,
                        print_callback=print_callback,
                        format_string=format_string,
                    )
                @. active_set.weights = new_weights
            end
        end
        if !accelerated || L_reduced / mu_reduced == 1.0
            #Solve using gradient descent.
            new_weights, number_of_steps = simplex_gradient_descent_over_probability_simplex(
                active_set.weights,
                reduced_f,
                reduced_grad!,
                tolerance,
                t,
                time_start,
                non_simplex_iter,
                verbose=verbose,
                print_iter=print_iter,
                L=L_reduced,
                max_iteration=max_iteration,
                callback=callback,
                timeout=timeout,
                print_callback=print_callback,
                format_string=format_string,
            )
            @. active_set.weights = new_weights
        end
    end
    active_set_cleanup!(active_set, weight_purge_threshold=weight_purge_threshold)
    return number_of_steps
end

"""
    build_reduced_problem(atoms::AbstractVector{<:AbstractVector}, hessian, weights, gradient, tolerance)

Given an active set formed by vectors , a (constant)
Hessian and a gradient constructs a quadratic problem
over the unit probability simplex that is equivalent to
minimizing the original function over the convex hull of the
active set. If λ are the barycentric coordinates of dimension
equal to the cardinality of the active set, the objective
function is:
    f(λ) = reduced_linear^T λ + 0.5 * λ^T reduced_hessian λ

In the case where we find that the current iterate has a strong-Wolfe
gap over the convex hull of the active set that is below the tolerance
we return nothing (as there is nothing to do).

"""
function build_reduced_problem(
    atoms::AbstractVector{<:ScaledHotVector},
    hessian,
    weights,
    gradient,
    tolerance,
)
    n = atoms[1].len
    k = length(atoms)
    reduced_linear = [fast_dot(gradient, a) for a in atoms]
    if strong_frankwolfe_gap(reduced_linear) <= tolerance
        return nothing, nothing
    end
    aux_matrix = zeros(eltype(atoms[1].active_val), n, k)
    #Compute the intermediate matrix.
    for i in 1:k
        aux_matrix[:, i] .= atoms[i].active_val * hessian[atoms[i].val_idx, :]
    end
    #Compute the final matrix.
    reduced_hessian = zeros(eltype(atoms[1].active_val), k, k)
    for i in 1:k
        reduced_hessian[:, i] .= atoms[i].active_val * aux_matrix[atoms[i].val_idx, :]
    end
    reduced_linear .-= reduced_hessian * weights
    return reduced_hessian, reduced_linear
end


function build_reduced_problem(
    atoms::AbstractVector{<:SparseArrays.AbstractSparseArray},
    hessian,
    weights,
    gradient,
    tolerance,
)
    n = length(atoms[1])
    k = length(atoms)

    reduced_linear = [fast_dot(gradient, a) for a in atoms]
    if strong_frankwolfe_gap(reduced_linear) <= tolerance
        return nothing, nothing
    end

    #Construct the matrix of vertices.
    vertex_matrix = spzeros(n, k)
    for i in 1:k
        vertex_matrix[:, i] .= atoms[i]
    end
    reduced_hessian = transpose(vertex_matrix) * hessian * vertex_matrix
    reduced_linear .-= reduced_hessian * weights
    return reduced_hessian, reduced_linear
end


function build_reduced_problem(
    atoms::AbstractVector{<:AbstractVector},
    hessian,
    weights,
    gradient,
    tolerance,
)
    n = length(atoms[1])
    k = length(atoms)

    reduced_linear = [fast_dot(gradient, a) for a in atoms]
    if strong_frankwolfe_gap(reduced_linear) <= tolerance
        return nothing, nothing
    end

    #Construct the matrix of vertices.
    vertex_matrix = zeros(n, k)
    for i in 1:k
        vertex_matrix[:, i] .= atoms[i]
    end
    reduced_hessian = transpose(vertex_matrix) * hessian * vertex_matrix
    reduced_linear .-= reduced_hessian * weights
    return reduced_hessian, reduced_linear
end

"""
Checks the strong Frank-Wolfe gap for the reduced problem.
"""
function strong_frankwolfe_gap(gradient)
    val_min = Inf
    val_max = -Inf
    for i in 1:length(gradient)
        temp_val = gradient[i]
        if temp_val < val_min
            val_min = temp_val
        end
        if temp_val > val_max
            val_max = temp_val
        end
    end
    return val_max - val_min
end

"""
    accelerated_simplex_gradient_descent_over_probability_simplex

Minimizes an objective function over the unit probability simplex
until the Strong-Wolfe gap is below tolerance using Nesterov's
accelerated gradient descent.
"""
function accelerated_simplex_gradient_descent_over_probability_simplex(
    initial_point,
    reduced_f,
    reduced_grad!,
    tolerance,
    t,
    time_start,
    non_simplex_iter;
    verbose=verbose,
    print_iter=print_iter,
    L=1.0,
    mu=1.0,
    max_iteration,
    callback,
    timeout=Inf,
    print_callback=nothing,
    format_string=nothing,
)
    number_of_steps = 0
    x = deepcopy(initial_point)
    x_old = deepcopy(initial_point)
    y = deepcopy(initial_point)
    gradient_x = similar(x)
    gradient_y = similar(x)
    d = similar(x)
    reduced_grad!(gradient_x, x)
    reduced_grad!(gradient_y, x)
    strong_wolfe_gap = strong_frankwolfe_gap_probability_simplex(gradient_x, x)
    q = mu / L
    # If the problem is close to convex, simply use the accelerated algorithm for convex objective functions.
    if mu < 1.0e-3
        alpha = 0.0
        alpha_old = 0.0
    else
        gamma = (1 - sqrt(q)) / (1 + sqrt(q))
    end
    while strong_wolfe_gap > tolerance && t + number_of_steps <= max_iteration
        @. x_old = x
        reduced_grad!(gradient_y, y)
        x = projection_simplex_sort(y .- gradient_y / L)
        if mu < 1.0e-3
            alpha_old = alpha
            alpha = 0.5 * (1 + sqrt(1 + 4 * alpha^2))
            gamma = (alpha_old - 1.0) / alpha
        end
        @. y = x + gamma * (x - x_old)
        number_of_steps += 1
        primal = reduced_f(x)
        reduced_grad!(gradient_x, x)
        strong_wolfe_gap = strong_frankwolfe_gap_probability_simplex(gradient_x, x)

        if callback !== nothing
            state = (
                t=t + number_of_steps,
                primal=primal,
                dual=primal - tolerance,
                dual_gap=tolerance,
                time=(time_ns() - time_start) / 1e9,
                x=x,
            )
            callback(state)
        end
        tt = simplex_descent
        if verbose && mod(t + number_of_steps, print_iter) == 0
            if t == 0
                tt = initial
            end
            tot_time = (time_ns() - time_start) / 1.0e9
            rep = (
                st[Symbol(tt)],
                string(t + number_of_steps),
                Float64(primal),
                Float64(primal - tolerance),
                Float64(tolerance),
                tot_time,
                t / tot_time,
                length(initial_point),
                non_simplex_iter,
            )
            print_callback(rep, format_string)
            flush(stdout)
        end
        if timeout < Inf
            tot_time = (time_ns() - time_start) / 1e9
            if tot_time ≥ timeout
                if verbose
                    @info "Time limit reached"
                end
                break
            end
        end
    end
    return x, number_of_steps
end

"""
    simplex_gradient_descent_over_probability_simplex

Minimizes an objective function over the unit probability simplex
until the Strong-Wolfe gap is below tolerance using gradient descent.
"""
function simplex_gradient_descent_over_probability_simplex(
    initial_point,
    reduced_f,
    reduced_grad!,
    tolerance,
    t,
    time_start,
    non_simplex_iter;
    verbose=verbose,
    print_iter=print_iter,
    L=1.0,
    max_iteration,
    callback,
    timeout=Inf,
    print_callback=nothing,
    format_string=nothing,
)
    number_of_steps = 0
    x = deepcopy(initial_point)
    gradient = similar(x)
    d = similar(x)
    reduced_grad!(gradient, x)
    strong_wolfe_gap = strong_frankwolfe_gap_probability_simplex(gradient, x)
    while strong_wolfe_gap > tolerance && t + number_of_steps <= max_iteration
        x = projection_simplex_sort(x .- gradient / L)
        number_of_steps = number_of_steps + 1
        primal = reduced_f(x)
        reduced_grad!(gradient, x)
        strong_wolfe_gap = strong_frankwolfe_gap_probability_simplex(gradient, x)

        if callback !== nothing
            state = (
                t=t + number_of_steps,
                primal=primal,
                dual=primal - tolerance,
                dual_gap=tolerance,
                time=(time_ns() - time_start) / 1e9,
                x=x,
            )
            callback(state)
        end
        tt = simplex_descent
        if verbose && mod(t + number_of_steps, print_iter) == 0
            if t == 0
                tt = initial
            end
            tot_time = (time_ns() - time_start) / 1.0e9
            rep = (
                st[Symbol(tt)],
                string(t + number_of_steps),
                Float64(primal),
                Float64(primal - tolerance),
                Float64(tolerance),
                tot_time,
                t / tot_time,
                length(initial_point),
                non_simplex_iter,
            )
            print_callback(rep, format_string)
            flush(stdout)
        end
        if timeout < Inf
            tot_time = (time_ns() - time_start) / 1e9
            if tot_time ≥ timeout
                if verbose
                    @info "Time limit reached"
                end
                break
            end
        end
    end
    return x, number_of_steps
end



"""
    projection_simplex_sort(x; s=1.0)

Perform a projection onto the probability simplex of radius `s`
using a sorting algorithm.
"""
function projection_simplex_sort(x; s=1.0)
    n = length(x)
    if sum(x) == s && all(>=(0.0), x)
        return x
    end
    v = x .- maximum(x)
    u = sort(v, rev=true)
    cssv = cumsum(u)
    rho = sum(u .* collect(1:1:n) .> (cssv .- s)) - 1
    theta = (cssv[rho+1] - s) / (rho + 1)
    w = clamp.(v .- theta, 0.0, Inf)
    return w
end

"""
    strong_frankwolfe_gap_probability_simplex

Compute the Strong-Wolfe gap over the unit probability simplex
given a gradient.
"""
function strong_frankwolfe_gap_probability_simplex(gradient, x)
    val_min = Inf
    val_max = -Inf
    for i in 1:length(gradient)
        if x[i] > 0
            temp_val = gradient[i]
            if temp_val < val_min
                val_min = temp_val
            end
            if temp_val > val_max
                val_max = temp_val
            end
        end
    end
    return val_max - val_min
end


"""
    simplex_gradient_descent_over_convex_hull(f, grad!, gradient, active_set, tolerance, t, time_start, non_simplex_iter)

Minimizes an objective function over the convex hull of the active set
until the Strong-Wolfe gap is below tolerance using simplex gradient
descent.
"""
function simplex_gradient_descent_over_convex_hull(
    f,
    grad!,
    gradient,
    active_set::ActiveSet,
    tolerance,
    t,
    time_start,
    non_simplex_iter;
    line_search_inner=Adaptive(),
    verbose=true,
    print_iter=1000,
    hessian=nothing,
    weight_purge_threshold=1e-12,
    max_iteration,
    callback,
    timeout=Inf,
    print_callback=nothing,
    format_string=nothing,
    linesearch_inner_workspace=build_linesearch_workspace(line_search_inner, active_set.x, gradient),
)
    number_of_steps = 0
<<<<<<< HEAD
    L_inner = nothing
    upgrade_accuracy_flag = false
=======
>>>>>>> e225f8ad
    x = get_active_set_iterate(active_set)
    while t + number_of_steps ≤ max_iteration
        grad!(gradient, x)
        #Check if strong Wolfe gap over the convex hull is small enough.
        c = [fast_dot(gradient, a) for a in active_set.atoms]
        if maximum(c) - minimum(c) <= tolerance || t + number_of_steps ≥ max_iteration
            return number_of_steps
        end
        #Otherwise perform simplex steps until we get there.
        k = length(active_set)
        csum = sum(c)
        c .-= (csum / k)
        # name change to stay consistent with the paper, c is actually updated in-place
        d = c
        # NOTE: sometimes the direction is non-improving
        # usual suspects are floating-point errors when multiplying atoms with near-zero weights
        # in that case, inverting the sense of d
        # Computing the quantity below is the same as computing the <-\nabla f(x), direction>.
        # If <-\nabla f(x), direction>  >= 0 the direction is a descent direction.
        descent_direction_product = fast_dot(d, d) + (csum / k) * sum(d)
        @inbounds if descent_direction_product < 0
            current_iteration = t + number_of_steps
            @warn "Non-improving d ($descent_direction_product) due to numerical instability in iteration $current_iteration. Temporarily upgrading precision to BigFloat for the current iteration."
            # extended warning - we can discuss what to integrate
            # If higher accuracy is required, consider using Double64 (still quite fast) and if that does not help BigFloat (slower) as type for the numbers.
            # Alternatively, consider using AFW (with lazy = true) instead."
            bdir = big.(gradient)
            c = [fast_dot(bdir, a) for a in active_set.atoms]
            csum = sum(c)
            c .-= csum / k
            d = c
            descent_direction_product_inner = fast_dot(d, d) + (csum / k) * sum(d)
            @inbounds if descent_direction_product_inner < 0
                @warn "d non-improving in large precision, forcing FW"
                @warn "dot value: $descent_direction_product_inner"
                return number_of_steps
            end
        end

        η = eltype(d)(Inf)
        rem_idx = -1
        @inbounds for idx in eachindex(d)
            if d[idx] > 0
                max_val = active_set.weights[idx] / d[idx]
                if η > max_val
                    η = max_val
                    rem_idx = idx
                end
            end
        end
        # TODO at some point avoid materializing both x and y
        x = copy(active_set.x)
        η = max(0, η)
        @. active_set.weights -= η * d
        y = copy(compute_active_set_iterate!(active_set))
        number_of_steps += 1
        if f(x) ≥ f(y)
            active_set_cleanup!(active_set, weight_purge_threshold=weight_purge_threshold)
        else
            if line_search_inner isa Adaptive
                gamma = perform_line_search(
                    line_search_inner,
                    t,
                    f,
                    grad!,
                    gradient,
                    x,
                    x - y,
                    1.0,
                    linesearch_inner_workspace,
                )
                #If the stepsize is that small we probably need to increase the accuracy of
                #the types we are using.
                if gamma < eps(gamma)
                    # @warn "Upgrading the accuracy of the adaptive line search."
                    gamma = perform_line_search(
                        line_search_inner,
                        t,
                        f,
                        grad!,
                        gradient,
                        x,
                        x - y,
                        1.0,
                        linesearch_inner_workspace,
                        should_upgrade=Val{true}(),
                    )
                end
            else
                gamma = perform_line_search(
                    line_search_inner,
                    t,
                    f,
                    grad!,
                    gradient,
                    x,
                    x - y,
                    1.0,
                    linesearch_inner_workspace,
                )
            end
            gamma = min(1, gamma)
            # step back from y to x by (1 - γ) η d
            # new point is x - γ η d
            if gamma == 1.0
                active_set_cleanup!(active_set, weight_purge_threshold=weight_purge_threshold)
            else
                @. active_set.weights += η * (1 - gamma) * d
                @. active_set.x = x + gamma * (y - x)
            end
        end
        x = get_active_set_iterate(active_set)
        primal = f(x)
        dual_gap = tolerance

        if callback !== nothing
            state = (
                t=t,
                primal=primal,
                dual=primal - dual_gap,
                dual_gap=dual_gap,
                time=(time_ns() - time_start) / 1e9,
                x=x,
                active_set_length=length(active_set),
                non_simplex_iter=non_simplex_iter,
            )
            callback(state)
        end
        tt = simplex_descent
        if verbose && mod(t + number_of_steps, print_iter) == 0
            if t == 0
                tt = initial
            end
            tot_time = (time_ns() - time_start) / 1.0e9
            rep = (
                st[Symbol(tt)],
                string(t + number_of_steps),
                Float64(primal),
                Float64(primal - dual_gap),
                Float64(dual_gap),
                tot_time,
                t / tot_time,
                length(active_set),
                non_simplex_iter,
            )
            print_callback(rep, format_string)
            flush(stdout)
        end
        if timeout < Inf
            tot_time = (time_ns() - time_start) / 1e9
            if tot_time ≥ timeout
                if verbose
                    @info "Time limit reached"
                end
                break
            end
        end

    end
    return number_of_steps
end

"""
Returns either a tuple `(y, val)` with `y` an atom from the active set satisfying
the progress criterion and `val` the corresponding gap `dot(y, direction)`
or the same tuple with `y` from the LMO.

`inplace_loop` controls whether the iterate type allows in-place writes.
`kwargs` are passed on to the LMO oracle.
"""
function lp_separation_oracle(
    lmo::LinearMinimizationOracle,
    active_set::ActiveSet,
    direction,
    min_gap,
    lazy_tolerance;
    inplace_loop=false,
    force_fw_step::Bool=false,
    kwargs...,
)
    # if FW step forced, ignore active set
    if !force_fw_step
        ybest = active_set.atoms[1]
        x = active_set.weights[1] * active_set.atoms[1]
        if inplace_loop
            if !isa(x, Union{Array,SparseArrays.AbstractSparseArray})
                if x isa AbstractVector
                    x = convert(SparseVector{eltype(x)}, x)
                else
                    x = convert(SparseArrays.SparseMatrixCSC{eltype(x)}, x)
                end
            end
        end
        val_best = fast_dot(direction, ybest)
        for idx in 2:length(active_set)
            y = active_set.atoms[idx]
            if inplace_loop
                x .+= active_set.weights[idx] * y
            else
                x += active_set.weights[idx] * y
            end
            val = fast_dot(direction, y)
            if val < val_best
                val_best = val
                ybest = y
            end
        end
        xval = fast_dot(direction, x)
        if xval - val_best ≥ min_gap / lazy_tolerance
            return (ybest, val_best)
        end
    end
    # otherwise, call the LMO
    y = compute_extreme_point(lmo, direction; kwargs...)
    # don't return nothing but y, fast_dot(direction, y) / use y for step outside / and update phi as in LCG (lines 402 - 406)
    return (y, fast_dot(direction, y))
end<|MERGE_RESOLUTION|>--- conflicted
+++ resolved
@@ -68,19 +68,11 @@
         println("\nBlended Conditional Gradients Algorithm.")
         NumType = eltype(x0)
         println(
-<<<<<<< HEAD
-            "EMPHASIS: $memory STEPSIZE: $line_search EPSILON: $epsilon MAXITERATION: $max_iteration TYPE: $NumType",
-        )
-        grad_type = typeof(gradient)
-        println("GRADIENTTYPE: $grad_type lazy_tolerance: $lazy_tolerance")
-        println("WARNING: In memory emphasis mode iterates are written back into x0!")
-=======
             "MEMORY_MODE: $memory_mode STEPSIZE: $line_search EPSILON: $epsilon MAXITERATION: $max_iteration TYPE: $NumType",
         )
         grad_type = typeof(gradient)
         println("GRADIENTTYPE: $grad_type lazy_tolerance: $lazy_tolerance")
         @info("In memory_mode memory iterates are written back into x0!")
->>>>>>> e225f8ad
         headers = (
             "Type",
             "Iteration",
@@ -167,11 +159,7 @@
             gradient,
             phi,
             lazy_tolerance;
-<<<<<<< HEAD
-            inplace_loop=(emphasis == memory),
-=======
             inplace_loop=(memory_mode isa InplaceEmphasis),
->>>>>>> e225f8ad
             force_fw_step=force_fw_step,
             lmo_kwargs...,
         )
@@ -814,11 +802,6 @@
     linesearch_inner_workspace=build_linesearch_workspace(line_search_inner, active_set.x, gradient),
 )
     number_of_steps = 0
-<<<<<<< HEAD
-    L_inner = nothing
-    upgrade_accuracy_flag = false
-=======
->>>>>>> e225f8ad
     x = get_active_set_iterate(active_set)
     while t + number_of_steps ≤ max_iteration
         grad!(gradient, x)
