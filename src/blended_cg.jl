
"""
    blended_conditional_gradient(f, grad!, lmo, x0)

Entry point for the Blended Conditional Gradient algorithm.
See Braun, Gábor, et al. "Blended conditonal gradients" ICML 2019.
The method works on an active set like [`FrankWolfe.away_frank_wolfe`](@ref),
performing gradient descent over the convex hull of active vertices,
removing vertices when their weight drops to 0 and adding new vertices
by calling the linear oracle in a lazy fashion.
"""
function blended_conditional_gradient(
    f,
    grad!,
    lmo,
    x0;
    line_search::LineSearchMethod=Adaptive(),
    line_search_inner::LineSearchMethod=Adaptive(),
    hessian=nothing,
    epsilon=1e-7,
    max_iteration=10000,
    print_iter=1000,
    trajectory=false,
    verbose=false,
    memory_mode::MemoryEmphasis=InplaceEmphasis(),
    accelerated=false,
    lazy_tolerance=2.0,
    weight_purge_threshold=1e-9,
    gradient=nothing,
    callback=nothing,
    traj_data=[],
    timeout=Inf,
    linesearch_workspace=nothing,
    linesearch_inner_workspace=nothing,
    lmo_kwargs...,
)

    # format string for output of the algorithm
    format_string = "%6s %13s %14e %14e %14e %14e %14e %14i %14i\n"
    headers = ("Type","Iteration","Primal","Dual","Dual Gap","Time","It/sec","#ActiveSet","#non-simplex")

    function format_state(state)
        rep = (
            st[Symbol(state.tt)],
            string(state.t),
            Float64(state.primal),
            Float64(state.primal - state.dual_gap),
            Float64(state.dual_gap),
            state.time,
            state.t / state.time,
            length(state.active_set),
            state.non_simplex_iter,
        )
        return rep
    end

    t = 0
    primal = Inf
    dual_gap = Inf
    active_set = ActiveSet([(1.0, x0)])
    x = active_set.x
    if gradient === nothing
        gradient = similar(x0)
    end
    primal = f(x)
    grad!(gradient, x)
    # initial gap estimate computation
    vmax = compute_extreme_point(lmo, gradient)
    phi = fast_dot(gradient, x0 - vmax) / 2
    dual_gap = phi

    if trajectory
        callback = make_trajectory_callback(callback, traj_data)
    end

    if verbose
        callback = make_print_callback(callback, print_iter, headers, format_string, format_state)
    end

    tt = regular
    time_start = time_ns()
    v = x0

    if line_search isa Agnostic || line_search isa Nonconvex
        @error("Lazification is not known to converge with open-loop step size strategies.")
    end

    if verbose
        println("\nBlended Conditional Gradients Algorithm.")
        NumType = eltype(x0)
        println(
            "MEMORY_MODE: $memory_mode STEPSIZE: $line_search EPSILON: $epsilon MAXITERATION: $max_iteration TYPE: $NumType",
        )
        grad_type = typeof(gradient)
        println("GRADIENTTYPE: $grad_type lazy_tolerance: $lazy_tolerance")
        @info("In memory_mode memory iterates are written back into x0!")
    end
    # ensure x is a mutable type
    if !isa(x, Union{Array,SparseArrays.AbstractSparseArray})
        x = copyto!(similar(x), x)
    end
    non_simplex_iter = 0
    force_fw_step = false

    if linesearch_workspace === nothing
        linesearch_workspace = build_linesearch_workspace(line_search, x, gradient)
    end

    if linesearch_inner_workspace === nothing
        linesearch_inner_workspace = build_linesearch_workspace(line_search_inner, x, gradient)
    end
    gamma = NaN

    while t <= max_iteration && (phi ≥ epsilon || t == 0) # do at least one iteration for consistency with other algos
        #####################
        # managing time and Ctrl-C
        #####################
        time_at_loop = time_ns()
        if t == 0
            time_start = time_at_loop
        end
        # time is measured at beginning of loop for consistency throughout all algorithms
        tot_time = (time_at_loop - time_start) / 1e9

        if timeout < Inf
            if tot_time ≥ timeout
                if verbose
                    @info "Time limit reached"
                end
                break
            end
        end

        #####################


        # TODO replace with single call interface from function_gradient.jl
        #Mininize over the convex hull until strong Wolfe gap is below a given tolerance.
        num_simplex_descent_steps = minimize_over_convex_hull!(
            f,
            grad!,
            gradient,
            active_set::ActiveSet,
            phi,
            t,
            time_start,
            non_simplex_iter,
            line_search_inner=line_search_inner,
            verbose=verbose,
            print_iter=print_iter,
            hessian=hessian,
            accelerated=accelerated,
            max_iteration=max_iteration,
            callback=callback,
            timeout=timeout,
            format_string=format_string,
            linesearch_inner_workspace=linesearch_inner_workspace,
            memory_mode=memory_mode
        )
        t += num_simplex_descent_steps
        #Take a FW step.
        x = get_active_set_iterate(active_set)
        primal = f(x)
        grad!(gradient, x)
        # compute new atom
        (v, value) = lp_separation_oracle(
            lmo,
            active_set,
            gradient,
            phi,
            lazy_tolerance;
            inplace_loop=(memory_mode isa InplaceEmphasis),
            force_fw_step=force_fw_step,
            lmo_kwargs...,
        )
        force_fw_step = false
        xval = fast_dot(x, gradient)
        if value > xval - phi / lazy_tolerance
            tt = dualstep
            # setting gap estimate as ∇f(x) (x - v_FW) / 2
            phi = (xval - value) / 2
        else
            tt = regular
            gamma = perform_line_search(
                line_search,
                t,
                f,
                grad!,
                gradient,
                x,
                x - v,
                1.0,
                linesearch_workspace,
                memory_mode
            )

            if gamma == 1.0
                active_set_initialize!(active_set, v)
            else
                active_set_update!(active_set, gamma, v)
            end
        end

        x = get_active_set_iterate(active_set)
        dual_gap = phi
        if callback !== nothing
            state = CallbackState(t, primal, primal-dual_gap, dual_gap, tot_time, x, v, gamma, f, lmo, gradient, tt)
            callback(state, active_set, non_simplex_iter)
        end

        if verbose && mod(t, print_iter) == 0
            if t == 0
                tt = initial
            end
        end
        t = t + 1
        non_simplex_iter += 1
    end

    ## post-processing and cleanup after loop

    # report last iteration
    if callback !== nothing
        x = get_active_set_iterate(active_set)
        grad!(gradient, x)
        v = compute_extreme_point(lmo, gradient)
        primal = f(x)
        dual_gap = fast_dot(x, gradient) - fast_dot(v, gradient)
        tot_time = (time_ns() - time_start) / 1e9
        tt = last
<<<<<<< HEAD
        state = CallbackState(t-1, primal, primal-dual_gap, dual_gap, tot_time, x, v, gamma, f, lmo, gradient, tt)
        callback(state, active_set, non_simplex_iter)
=======
        state = (
            t=t,
            primal=primal,
            dual=primal - dual_gap,
            dual_gap=dual_gap,
            time=tot_time,
            x=x,
            v=v,
            active_set=active_set,
            non_simplex_iter=non_simplex_iter,
            gradient=gradient,
            tt=tt,
        )
        callback(state)
>>>>>>> 13d45674
    end

    # cleanup the active set, renormalize, and recompute values
    active_set_cleanup!(active_set, weight_purge_threshold=weight_purge_threshold)
    active_set_renormalize!(active_set)
    x = get_active_set_iterate(active_set)
    grad!(gradient, x)
    v = compute_extreme_point(lmo, gradient)
    primal = f(x)
    #dual_gap = 2phi
    dual_gap = fast_dot(x, gradient) - fast_dot(v, gradient)

    # report post-processed iteration
    if callback !== nothing
        tt = pp
        tot_time = (time_ns() - time_start) / 1e9
<<<<<<< HEAD
        state = CallbackState(t-1, primal, primal-dual_gap, dual_gap, tot_time, x, v, gamma, f, lmo, gradient, tt)
        callback(state, active_set, non_simplex_iter)
=======
        state = (
            t=t,
            primal=primal,
            dual=primal - dual_gap,
            dual_gap=dual_gap,
            time=tot_time,
            x=x,
            v=v,
            active_set=active_set,
            non_simplex_iter=non_simplex_iter,
            gradient=gradient,
            tt=tt,
        )
        callback(state)
>>>>>>> 13d45674
    end
    return x, v, primal, dual_gap, traj_data
end


"""
    minimize_over_convex_hull!

Given a function f with gradient grad! and an active set
active_set this function will minimize the function over
the convex hull of the active set until the strong-wolfe
gap over the active set is below tolerance.

It will either directly minimize over the convex hull using
simplex gradient descent, or it will transform the problem
to barycentric coordinates and minimize over the unit
probability simplex using gradient descent or Nesterov's
accelerated gradient descent.
"""
function minimize_over_convex_hull!(
    f,
    grad!,
    gradient,
    active_set::ActiveSet,
    tolerance,
    t,
    time_start,
    non_simplex_iter;
    line_search_inner=Adaptive(),
    verbose=true,
    print_iter=1000,
    hessian=nothing,
    weight_purge_threshold=1e-12,
    accelerated=false,
    max_iteration,
    callback,
    timeout=Inf,
    format_string=nothing,
    linesearch_inner_workspace=nothing,
    memory_mode::MemoryEmphasis=InplaceEmphasis()
)
    #No hessian is known, use simplex gradient descent.
    if hessian === nothing
        number_of_steps = simplex_gradient_descent_over_convex_hull(
            f,
            grad!,
            gradient,
            active_set::ActiveSet,
            tolerance,
            t,
            time_start,
            non_simplex_iter,
            memory_mode,
            line_search_inner=line_search_inner,
            verbose=verbose,
            print_iter=print_iter,
            weight_purge_threshold=weight_purge_threshold,
            max_iteration=max_iteration,
            callback=callback,
            timeout=timeout,
            format_string=format_string,
            linesearch_inner_workspace=linesearch_inner_workspace,
        )
    else
        x = get_active_set_iterate(active_set)
        grad!(gradient, x)
        #Rewrite as problem over the simplex
        M, b = build_reduced_problem(
            active_set.atoms,
            hessian,
            active_set.weights,
            gradient,
            tolerance,
        )
        #Early exit if we have detected that the strong-Wolfe gap is below the desired tolerance while building the reduced problem.
        if isnothing(M)
            return 0
        end
        T = eltype(M)
        S = schur(M)
        L_reduced = maximum(S.values)::T
        reduced_f(y) =
            f(x) - fast_dot(gradient, x) +
            0.5 * transpose(x) * hessian * x +
            fast_dot(b, y) +
            0.5 * dot(y, M, y)
        function reduced_grad!(storage, x)
            return storage .= b + M * x
        end
        #Solve using Nesterov's AGD
        if accelerated
            mu_reduced = minimum(S.values)::T
            if L_reduced / mu_reduced > 1.0
                new_weights, number_of_steps =
                    accelerated_simplex_gradient_descent_over_probability_simplex(
                        active_set.weights,
                        reduced_f,
                        reduced_grad!,
                        tolerance,
                        t,
                        time_start,
                        active_set,
                        verbose=verbose,
                        print_iter=print_iter,
                        L=L_reduced,
                        mu=mu_reduced,
                        max_iteration=max_iteration,
                        callback=callback,
                        timeout=timeout,
                        memory_mode=memory_mode,
                        non_simplex_iter=non_simplex_iter,
                    )
                @. active_set.weights = new_weights
            end
        end
        if !accelerated || L_reduced / mu_reduced == 1.0
            #Solve using gradient descent.
            new_weights, number_of_steps = simplex_gradient_descent_over_probability_simplex(
                active_set.weights,
                reduced_f,
                reduced_grad!,
                tolerance,
                t,
                time_start,
                non_simplex_iter,
                active_set,
                verbose=verbose,
                print_iter=print_iter,
                L=L_reduced,
                max_iteration=max_iteration,
                callback=callback,
                timeout=timeout,
            )
            @. active_set.weights = new_weights
        end
    end
    active_set_cleanup!(active_set, weight_purge_threshold=weight_purge_threshold)
    return number_of_steps
end

"""
    build_reduced_problem(atoms::AbstractVector{<:AbstractVector}, hessian, weights, gradient, tolerance)

Given an active set formed by vectors , a (constant)
Hessian and a gradient constructs a quadratic problem
over the unit probability simplex that is equivalent to
minimizing the original function over the convex hull of the
active set. If λ are the barycentric coordinates of dimension
equal to the cardinality of the active set, the objective
function is:
    f(λ) = reduced_linear^T λ + 0.5 * λ^T reduced_hessian λ

In the case where we find that the current iterate has a strong-Wolfe
gap over the convex hull of the active set that is below the tolerance
we return nothing (as there is nothing to do).

"""
function build_reduced_problem(
    atoms::AbstractVector{<:ScaledHotVector},
    hessian,
    weights,
    gradient,
    tolerance,
)
    n = atoms[1].len
    k = length(atoms)
    reduced_linear = [fast_dot(gradient, a) for a in atoms]
    if strong_frankwolfe_gap(reduced_linear) <= tolerance
        return nothing, nothing
    end
    aux_matrix = zeros(eltype(atoms[1].active_val), n, k)
    #Compute the intermediate matrix.
    for i in 1:k
        aux_matrix[:, i] .= atoms[i].active_val * hessian[atoms[i].val_idx, :]
    end
    #Compute the final matrix.
    reduced_hessian = zeros(eltype(atoms[1].active_val), k, k)
    for i in 1:k
        reduced_hessian[:, i] .= atoms[i].active_val * aux_matrix[atoms[i].val_idx, :]
    end
    reduced_linear .-= reduced_hessian * weights
    return reduced_hessian, reduced_linear
end


function build_reduced_problem(
    atoms::AbstractVector{<:SparseArrays.AbstractSparseArray},
    hessian,
    weights,
    gradient,
    tolerance,
)
    n = length(atoms[1])
    k = length(atoms)

    reduced_linear = [fast_dot(gradient, a) for a in atoms]
    if strong_frankwolfe_gap(reduced_linear) <= tolerance
        return nothing, nothing
    end

    #Construct the matrix of vertices.
    vertex_matrix = spzeros(n, k)
    for i in 1:k
        vertex_matrix[:, i] .= atoms[i]
    end
    reduced_hessian = transpose(vertex_matrix) * hessian * vertex_matrix
    reduced_linear .-= reduced_hessian * weights
    return reduced_hessian, reduced_linear
end


function build_reduced_problem(
    atoms::AbstractVector{<:AbstractVector},
    hessian,
    weights,
    gradient,
    tolerance,
)
    n = length(atoms[1])
    k = length(atoms)

    reduced_linear = [fast_dot(gradient, a) for a in atoms]
    if strong_frankwolfe_gap(reduced_linear) <= tolerance
        return nothing, nothing
    end

    #Construct the matrix of vertices.
    vertex_matrix = zeros(n, k)
    for i in 1:k
        vertex_matrix[:, i] .= atoms[i]
    end
    reduced_hessian = transpose(vertex_matrix) * hessian * vertex_matrix
    reduced_linear .-= reduced_hessian * weights
    return reduced_hessian, reduced_linear
end

"""
Checks the strong Frank-Wolfe gap for the reduced problem.
"""
function strong_frankwolfe_gap(gradient)
    val_min = Inf
    val_max = -Inf
    for i in 1:length(gradient)
        temp_val = gradient[i]
        if temp_val < val_min
            val_min = temp_val
        end
        if temp_val > val_max
            val_max = temp_val
        end
    end
    return val_max - val_min
end

"""
    accelerated_simplex_gradient_descent_over_probability_simplex

Minimizes an objective function over the unit probability simplex
until the Strong-Wolfe gap is below tolerance using Nesterov's
accelerated gradient descent.
"""
function accelerated_simplex_gradient_descent_over_probability_simplex(
    initial_point,
    reduced_f,
    reduced_grad!,
    tolerance,
    t,
    time_start,
    active_set::ActiveSet;
    verbose=verbose,
    print_iter=print_iter,
    L=1.0,
    mu=1.0,
    max_iteration,
    callback,
    timeout=Inf,
    memory_mode::MemoryEmphasis,
    non_simplex_iter=0,
)
    number_of_steps = 0
    x = deepcopy(initial_point)
    x_old = deepcopy(initial_point)
    y = deepcopy(initial_point)
    gradient_x = similar(x)
    gradient_y = similar(x)
    d = similar(x)
    reduced_grad!(gradient_x, x)
    reduced_grad!(gradient_y, x)
    strong_wolfe_gap = strong_frankwolfe_gap_probability_simplex(gradient_x, x)
    q = mu / L
    # If the problem is close to convex, simply use the accelerated algorithm for convex objective functions.
    if mu < 1.0e-3
        alpha = 0.0
        alpha_old = 0.0
    else
        gamma = (1 - sqrt(q)) / (1 + sqrt(q))
    end
    while strong_wolfe_gap > tolerance && t + number_of_steps <= max_iteration
        @. x_old = x
        reduced_grad!(gradient_y, y)
        x = projection_simplex_sort(y .- gradient_y / L)
        if mu < 1.0e-3
            alpha_old = alpha
            alpha = 0.5 * (1 + sqrt(1 + 4 * alpha^2))
            gamma = (alpha_old - 1.0) / alpha
        end
        diff = similar(x)
        diff = muladd_memory_mode(memory_mode, diff, x, x_old)
        y = muladd_memory_mode(memory_mode, y, x, -gamma, diff)
        number_of_steps += 1
        primal = reduced_f(x)
        reduced_grad!(gradient_x, x)
        strong_wolfe_gap = strong_frankwolfe_gap_probability_simplex(gradient_x, x)
        tt = simplex_descent
        if callback !== nothing
            state = (
                t=t + number_of_steps,
                primal=primal,
                dual=primal - tolerance,
                dual_gap=tolerance,
                time=(time_ns() - time_start) / 1e9,
                x=x,
                active_set=active_set,
                tt=tt,
                non_simplex_iter=non_simplex_iter,
            )
            if callback(state) === false
                break
            end
        end

        if timeout < Inf
            tot_time = (time_ns() - time_start) / 1e9
            if tot_time ≥ timeout
                if verbose
                    @info "Time limit reached"
                end
                break
            end
        end
    end
    return x, number_of_steps
end

"""
    simplex_gradient_descent_over_probability_simplex

Minimizes an objective function over the unit probability simplex
until the Strong-Wolfe gap is below tolerance using gradient descent.
"""
function simplex_gradient_descent_over_probability_simplex(
    initial_point,
    reduced_f,
    reduced_grad!,
    tolerance,
    t,
    time_start,
    non_simplex_iter,
    active_set::ActiveSet;
    verbose=verbose,
    print_iter=print_iter,
    L=1.0,
    max_iteration,
    callback,
    timeout=Inf,
)
    number_of_steps = 0
    x = deepcopy(initial_point)
    gradient = similar(x)
    d = similar(x)
    reduced_grad!(gradient, x)
    strong_wolfe_gap = strong_frankwolfe_gap_probability_simplex(gradient, x)
    while strong_wolfe_gap > tolerance && t + number_of_steps <= max_iteration
        x = projection_simplex_sort(x .- gradient / L)
        number_of_steps = number_of_steps + 1
        primal = reduced_f(x)
        reduced_grad!(gradient, x)
        strong_wolfe_gap = strong_frankwolfe_gap_probability_simplex(gradient, x)
        tot_time = (time_ns() - time_start) / 1e9
        tt = simplex_descent
        if callback !== nothing
            state = (
                t=t + number_of_steps,
                primal=primal,
                dual=primal - tolerance,
                dual_gap=tolerance,
                time=tot_time,
                x=x,
                tt=tt,
                active_set=active_set,
                non_simplex_iter=non_simplex_iter,
            )
            if callback(state) === false
                break
            end
        end

        if timeout < Inf
            tot_time = (time_ns() - time_start) / 1e9
            if tot_time ≥ timeout
                if verbose
                    @info "Time limit reached"
                end
                break
            end
        end
    end
    return x, number_of_steps
end



"""
    projection_simplex_sort(x; s=1.0)

Perform a projection onto the probability simplex of radius `s`
using a sorting algorithm.
"""
function projection_simplex_sort(x; s=1.0)
    n = length(x)
    if sum(x) == s && all(>=(0.0), x)
        return x
    end
    v = x .- maximum(x)
    u = sort(v, rev=true)
    cssv = cumsum(u)
    rho = sum(u .* collect(1:1:n) .> (cssv .- s)) - 1
    theta = (cssv[rho+1] - s) / (rho + 1)
    w = clamp.(v .- theta, 0.0, Inf)
    return w
end

"""
    strong_frankwolfe_gap_probability_simplex

Compute the Strong-Wolfe gap over the unit probability simplex
given a gradient.
"""
function strong_frankwolfe_gap_probability_simplex(gradient, x)
    val_min = Inf
    val_max = -Inf
    for i in 1:length(gradient)
        if x[i] > 0
            temp_val = gradient[i]
            if temp_val < val_min
                val_min = temp_val
            end
            if temp_val > val_max
                val_max = temp_val
            end
        end
    end
    return val_max - val_min
end


"""
    simplex_gradient_descent_over_convex_hull(f, grad!, gradient, active_set, tolerance, t, time_start, non_simplex_iter)

Minimizes an objective function over the convex hull of the active set
until the Strong-Wolfe gap is below tolerance using simplex gradient
descent.
"""
function simplex_gradient_descent_over_convex_hull(
    f,
    grad!,
    gradient,
    active_set::ActiveSet,
    tolerance,
    t,
    time_start,
    non_simplex_iter,
    memory_mode::MemoryEmphasis=InplaceEmphasis();
    line_search_inner=Adaptive(),
    verbose=true,
    print_iter=1000,
    hessian=nothing,
    weight_purge_threshold=1e-12,
    max_iteration,
    callback,
    timeout=Inf,
    format_string=nothing,
    linesearch_inner_workspace=build_linesearch_workspace(line_search_inner, active_set.x, gradient),
)
    number_of_steps = 0
    x = get_active_set_iterate(active_set)
    while t + number_of_steps ≤ max_iteration
        grad!(gradient, x)
        #Check if strong Wolfe gap over the convex hull is small enough.
        c = [fast_dot(gradient, a) for a in active_set.atoms]
        if maximum(c) - minimum(c) <= tolerance || t + number_of_steps ≥ max_iteration
            return number_of_steps
        end
        #Otherwise perform simplex steps until we get there.
        k = length(active_set)
        csum = sum(c)
        c .-= (csum / k)
        # name change to stay consistent with the paper, c is actually updated in-place
        d = c
        # NOTE: sometimes the direction is non-improving
        # usual suspects are floating-point errors when multiplying atoms with near-zero weights
        # in that case, inverting the sense of d
        # Computing the quantity below is the same as computing the <-\nabla f(x), direction>.
        # If <-\nabla f(x), direction>  >= 0 the direction is a descent direction.
        descent_direction_product = fast_dot(d, d) + (csum / k) * sum(d)
        @inbounds if descent_direction_product < 0
            current_iteration = t + number_of_steps
            @warn "Non-improving d ($descent_direction_product) due to numerical instability in iteration $current_iteration. Temporarily upgrading precision to BigFloat for the current iteration."
            # extended warning - we can discuss what to integrate
            # If higher accuracy is required, consider using DoubleFloats.Double64 (still quite fast) and if that does not help BigFloat (slower) as type for the numbers.
            # Alternatively, consider using AFW (with lazy = true) instead."
            bdir = big.(gradient)
            c = [fast_dot(bdir, a) for a in active_set.atoms]
            csum = sum(c)
            c .-= csum / k
            d = c
            descent_direction_product_inner = fast_dot(d, d) + (csum / k) * sum(d)
            @inbounds if descent_direction_product_inner < 0
                @warn "d non-improving in large precision, forcing FW"
                @warn "dot value: $descent_direction_product_inner"
                return number_of_steps
            end
        end

        η = eltype(d)(Inf)
        rem_idx = -1
        @inbounds for idx in eachindex(d)
            if d[idx] > 0
                max_val = active_set.weights[idx] / d[idx]
                if η > max_val
                    η = max_val
                    rem_idx = idx
                end
            end
        end
        # TODO at some point avoid materializing both x and y
        x = copy(active_set.x)
        η = max(0, η)
        @. active_set.weights -= η * d
        y = copy(compute_active_set_iterate!(active_set))
        number_of_steps += 1
        if f(x) ≥ f(y)
            active_set_cleanup!(active_set, weight_purge_threshold=weight_purge_threshold)
        else
            if line_search_inner isa Adaptive
                gamma = perform_line_search(
                    line_search_inner,
                    t,
                    f,
                    grad!,
                    gradient,
                    x,
                    x - y,
                    1.0,
                    linesearch_inner_workspace,
                    memory_mode
                )
                #If the stepsize is that small we probably need to increase the accuracy of
                #the types we are using.
                if gamma < eps(gamma)
                    # @warn "Upgrading the accuracy of the adaptive line search."
                    gamma = perform_line_search(
                        line_search_inner,
                        t,
                        f,
                        grad!,
                        gradient,
                        x,
                        x - y,
                        1.0,
                        linesearch_inner_workspace,
                        memory_mode,
                        should_upgrade=Val{true}()
                    )
                end
            else
                gamma = perform_line_search(
                    line_search_inner,
                    t,
                    f,
                    grad!,
                    gradient,
                    x,
                    x - y,
                    1.0,
                    linesearch_inner_workspace,
                    memory_mode
                )
            end
            gamma = min(1, gamma)
            # step back from y to x by (1 - γ) η d
            # new point is x - γ η d
            if gamma == 1.0
                active_set_cleanup!(active_set, weight_purge_threshold=weight_purge_threshold)
            else
                @. active_set.weights += η * (1 - gamma) * d
                @. active_set.x = x + gamma * (y - x)
            end
        end
        x = get_active_set_iterate(active_set)
        primal = f(x)
        dual_gap = tolerance
        tt = simplex_descent
        if callback !== nothing
            state = (
                t=t,
                primal=primal,
                dual=primal - dual_gap,
                dual_gap=dual_gap,
                time=(time_ns() - time_start) / 1e9,
                x=x,
                active_set=active_set,
                non_simplex_iter=non_simplex_iter,
                gradient=gradient,
                tt=tt,
            )
            callback(state)
        end
        if timeout < Inf
            tot_time = (time_ns() - time_start) / 1e9
            if tot_time ≥ timeout
                if verbose
                    @info "Time limit reached"
                end
                break
            end
        end

    end
    return number_of_steps
end

"""
Returns either a tuple `(y, val)` with `y` an atom from the active set satisfying
the progress criterion and `val` the corresponding gap `dot(y, direction)`
or the same tuple with `y` from the LMO.

`inplace_loop` controls whether the iterate type allows in-place writes.
`kwargs` are passed on to the LMO oracle.
"""
function lp_separation_oracle(
    lmo::LinearMinimizationOracle,
    active_set::ActiveSet,
    direction,
    min_gap,
    lazy_tolerance;
    inplace_loop=false,
    force_fw_step::Bool=false,
    kwargs...,
)
    # if FW step forced, ignore active set
    if !force_fw_step
        ybest = active_set.atoms[1]
        x = active_set.weights[1] * active_set.atoms[1]
        if inplace_loop
            if !isa(x, Union{Array,SparseArrays.AbstractSparseArray})
                if x isa AbstractVector
                    x = convert(SparseVector{eltype(x)}, x)
                else
                    x = convert(SparseArrays.SparseMatrixCSC{eltype(x)}, x)
                end
            end
        end
        val_best = fast_dot(direction, ybest)
        for idx in 2:length(active_set)
            y = active_set.atoms[idx]
            if inplace_loop
                x .+= active_set.weights[idx] * y
            else
                x += active_set.weights[idx] * y
            end
            val = fast_dot(direction, y)
            if val < val_best
                val_best = val
                ybest = y
            end
        end
        xval = fast_dot(direction, x)
        if xval - val_best ≥ min_gap / lazy_tolerance
            return (ybest, val_best)
        end
    end
    # otherwise, call the LMO
    y = compute_extreme_point(lmo, direction; kwargs...)
    # don't return nothing but y, fast_dot(direction, y) / use y for step outside / and update phi as in LCG (lines 402 - 406)
    return (y, fast_dot(direction, y))
end<|MERGE_RESOLUTION|>--- conflicted
+++ resolved
@@ -228,25 +228,8 @@
         dual_gap = fast_dot(x, gradient) - fast_dot(v, gradient)
         tot_time = (time_ns() - time_start) / 1e9
         tt = last
-<<<<<<< HEAD
-        state = CallbackState(t-1, primal, primal-dual_gap, dual_gap, tot_time, x, v, gamma, f, lmo, gradient, tt)
+        state = CallbackState(t, primal, primal-dual_gap, dual_gap, tot_time, x, v, gamma, f, lmo, gradient, tt)
         callback(state, active_set, non_simplex_iter)
-=======
-        state = (
-            t=t,
-            primal=primal,
-            dual=primal - dual_gap,
-            dual_gap=dual_gap,
-            time=tot_time,
-            x=x,
-            v=v,
-            active_set=active_set,
-            non_simplex_iter=non_simplex_iter,
-            gradient=gradient,
-            tt=tt,
-        )
-        callback(state)
->>>>>>> 13d45674
     end
 
     # cleanup the active set, renormalize, and recompute values
@@ -263,25 +246,8 @@
     if callback !== nothing
         tt = pp
         tot_time = (time_ns() - time_start) / 1e9
-<<<<<<< HEAD
-        state = CallbackState(t-1, primal, primal-dual_gap, dual_gap, tot_time, x, v, gamma, f, lmo, gradient, tt)
+        state = CallbackState(t, primal, primal-dual_gap, dual_gap, tot_time, x, v, gamma, f, lmo, gradient, tt)
         callback(state, active_set, non_simplex_iter)
-=======
-        state = (
-            t=t,
-            primal=primal,
-            dual=primal - dual_gap,
-            dual_gap=dual_gap,
-            time=tot_time,
-            x=x,
-            v=v,
-            active_set=active_set,
-            non_simplex_iter=non_simplex_iter,
-            gradient=gradient,
-            tt=tt,
-        )
-        callback(state)
->>>>>>> 13d45674
     end
     return x, v, primal, dual_gap, traj_data
 end
