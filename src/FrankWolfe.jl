--- conflicted
+++ resolved
@@ -10,14 +10,9 @@
 include("simplex_matrix.jl")
 
 include("oracles.jl")
-<<<<<<< HEAD
 include("simplex_oracles.jl")
 include("lp_norm_oracles.jl")
-=======
-include("simplex_oracle.jl")
-include("lp_norm_oracles.jl")
-
->>>>>>> 6026434c
+
 include("utils.jl")
 
 ##############################################################
@@ -88,14 +83,8 @@
 # Vanilla FW
 ##############################################################
 
-function fw(f, grad, lmo, x0; stepSize::LSMethod = agnostic, L = Inf,
-<<<<<<< HEAD
+function fw(f, grad, lmo, x0; stepSize::LSMethod = agnostic, L = Inf, stepLim=20,
         epsilon=1e-7, maxIt=10000, printIt=1000, trajectory=false, verbose=false,lsTol=1e-7,emph::Emph = blas)
-=======
-        stepLim=20,
-        epsilon=1e-7, maxIt=10000, printIt=1000, trajectory=false, verbose=false,lsTol=1e-7,emph::Emph = blas) where T
->>>>>>> 6026434c
-    
     function headerPrint(data)
         @printf("\n───────────────────────────────────────────────────────────────────────────────────\n")
         @printf("%6s %13s %14s %14s %14s %14s\n", data[1], data[2], data[3], data[4], data[5], data[6])
@@ -160,15 +149,7 @@
             gamma = dualGap / (L * norm(x-v)^2 )
         end
 
-<<<<<<< HEAD
-        if emph === blas
-            x = (1-gamma) * x + gamma * v
-        elseif emph === memory
-            @. x = (1-gamma) * x + gamma * v
-        end
-=======
         @emphasis(emph, x = (1-gamma) * x + gamma * v)
->>>>>>> 6026434c
 
         if mod(t,printIt) == 0 && verbose
             tt = "FW"
@@ -183,7 +164,7 @@
     end
     if verbose
         tt = "Last"
-        rep = [tt, "" , primal, primal-dualGap, dualGap, (time_ns() - timeEl)/1.0e9]
+        rep = [tt, "", primal, primal-dualGap, dualGap, (time_ns() - timeEl)/1.0e9]
         itPrint(rep)
         footerPrint()
         flush(stdout)
