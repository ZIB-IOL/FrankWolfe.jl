module FrankWolfe

using LinearAlgebra
using Printf
using ProgressMeter
using TimerOutputs
using SparseArrays: spzeros, SparseVector
import SparseArrays
import Random

import MathOptInterface
const MOI = MathOptInterface

# for plotting -> keep here or move somewhere else?
using Plots

# for Birkhoff polytope LMO
import Hungarian

include("defs.jl")
include("simplex_matrix.jl")

include("utils.jl")
include("oracles.jl")
include("simplex_oracles.jl")
include("norm_oracles.jl")
include("polytope_oracles.jl")
include("moi_oracle.jl")
include("function_gradient.jl")
include("active_set.jl")

# move advanced variants etc to their own files to prevent excessive clutter

include("blended_cg.jl")
include("afw.jl")
include("fw_algorithms.jl")

##############################################################
# Vanilla FW
##############################################################

function fw(
    f,
    grad!,
    lmo,
    x0;
    line_search::LineSearchMethod=agnostic,
    L=Inf,
    gamma0=0,
    step_lim=20,
    momentum=nothing,
    epsilon=1e-7,
    max_iteration=10000,
    print_iter=1000,
    trajectory=false,
    verbose=false,
    linesearch_tol=1e-7,
    emphasis::Emphasis=memory,
    nep=false,
    gradient=nothing
)
    function print_header(data)
        @printf(
            "\n─────────────────────────────────────────────────────────────────────────────────────────────────\n"
        )
        @printf(
            "%6s %13s %14s %14s %14s %14s %14s\n",
            data[1],
            data[2],
            data[3],
            data[4],
            data[5],
            data[6],
            data[7]        )
        @printf(
            "─────────────────────────────────────────────────────────────────────────────────────────────────\n"
        )
    end

    function print_footer()
        @printf(
            "─────────────────────────────────────────────────────────────────────────────────────────────────\n\n"
        )
    end

    function print_iter_func(data)
        @printf(
            "%6s %13s %14e %14e %14e %14e %14e\n",
            st[Symbol(data[1])],
            data[2],
            Float64(data[3]),
            Float64(data[4]),
            Float64(data[5]),
            data[6],
            data[7]
        )
    end

    t = 0
    dual_gap = Inf
    primal = Inf
    v = []
    x = x0
    tt = regular
    trajData = []
    time_start = time_ns()

    if (line_search === shortstep || line_search === adaptive) && L == Inf
        println("FATAL: Lipschitz constant not set. Prepare to blow up spectacularly.")
    end

    if line_search === fixed && gamma0 == 0
        println("FATAL: gamma0 not set. We are not going to move a single bit.")
    end

    if !isnothing(momentum) && (line_search === shortstep || line_search === adaptive || line_search === rationalshortstep)
        println("WARNING: Momentum-averaged gradients should usually be used with agnostic stepsize rules.")
    end

    if verbose
        println("\nVanilla Frank-Wolfe Algorithm.")
        numType = eltype(x0)
        println(
            "EMPHASIS: $emphasis STEPSIZE: $line_search EPSILON: $epsilon MAXITERATION: $max_iteration TYPE: $numType",
        )
        grad_type = typeof(gradient)
        println("MOMENTUM: $momentum GRADIENTTYPE: $grad_type")
        if emphasis === memory
            println("WARNING: In memory emphasis mode iterates are written back into x0!")
        end
        headers = ["Type", "Iteration", "Primal", "Dual", "Dual Gap", "Time", "It/sec"]
        print_header(headers)
    end

    if emphasis === memory && !isa(x, Array)
        x = convert(Array{promote_type(eltype(x), Float64)}, x)
    end
    first_iter = true
    # instanciating container for gradient
    if gradient === nothing
        gradient = similar(x)
    end

    # container for direction
    d = similar(x)

    gtemp = if momentum === nothing
        nothing
    else
        similar(x)
    end
    while t <= max_iteration && dual_gap >= max(epsilon, eps())
        if momentum === nothing || first_iter
            grad!(gradient, x)
        else
            grad!(gtemp, x)
            @emphasis(emphasis, gradient = (momentum * gradient) + (1 - momentum) * gtemp)
        end
        first_iter = false
        
        # build-in NEP here
        if nep === true
            # argmin_v v^T(1-2y)
            # y = x_t - 1/L * (t+1)/2 * gradient
            # check whether emphasis works
            @emphasis(emphasis, gradient = 1 - 2 * (x - 1 / L * (t+1) / 2 * gradient))
        end

        v = compute_extreme_point(lmo, gradient)

        # go easy on the memory - only compute if really needed
        if (
            (mod(t, print_iter) == 0 && verbose) ||
            trajectory ||
            line_search == shortstep
        )
            primal = f(x)
            dual_gap = fast_dot(x, gradient) - fast_dot(v, gradient)
        end

        if trajectory
            push!(
                trajData,
                (t, primal, primal - dual_gap, dual_gap, (time_ns() - time_start) / 1.0e9),
            )
        end
        
        @emphasis(emphasis, d = x - v)

<<<<<<< HEAD
        gamma, L = line_search_wrapper(line_search,t,f,grad!,x, d,gradient,dual_gap,L,gamma0,linesearch_tol,step_lim, 1.0)
=======
        if isnothing(momentum)
            L, gamma = line_search_wrapper(line_search,t,f,grad!,x, d,gradient,dual_gap,L,gamma0,linesearch_tol,step_lim, 1.0)
        else
            L, gamma = line_search_wrapper(line_search,t,f,grad!,x, d,gtemp,dual_gap,L,gamma0,linesearch_tol,step_lim, 1.0)
        end
>>>>>>> 654ddd68

        @emphasis(emphasis, x = x - gamma*d)

        if mod(t, print_iter) == 0 && verbose
            tt = regular
            if t == 0
                tt = initial
            end
            rep = (
                tt,
                string(t),
                primal,
                primal - dual_gap,
                dual_gap,
                (time_ns() - time_start) / 1.0e9,
                t / ( (time_ns() - time_start) / 1.0e9 )
            )
            print_iter_func(rep)
            flush(stdout)
        end
        t = t + 1
    end
    # recompute everything once for final verfication / do not record to trajectory though for now! 
    # this is important as some variants do not recompute f(x) and the dual_gap regularly but only when reporting
    # hence the final computation.
    grad!(gradient, x)
    v = compute_extreme_point(lmo, gradient)
    primal = f(x)
    dual_gap = fast_dot(x, gradient) - fast_dot(v, gradient)
    if verbose
        tt = last
        rep = (
            tt,
            string(t - 1),
            primal,
            primal - dual_gap,
            dual_gap,
            (time_ns() - time_start) / 1.0e9,
            t / ( (time_ns() - time_start) / 1.0e9 )
        )
        print_iter_func(rep)
        print_footer()
        flush(stdout)
    end
    return x, v, primal, dual_gap, trajData
end

##############################################################
# Lazified Vanilla FW
##############################################################

function lcg(
    f,
    grad!,
    lmo_base,
    x0;
    line_search::LineSearchMethod=agnostic,
    L=Inf,
    gamma0=0,
    phiFactor=2,
    cache_size=Inf,
    greedy_lazy=false,
    epsilon=1e-7,
    max_iteration=10000,
    print_iter=1000,
    trajectory=false,
    verbose=false,
    linesearch_tol=1e-7,
    step_lim=20,
    emphasis::Emphasis=memory,
    gradient=nothing,
    VType=typeof(x0),
)

    if isfinite(cache_size)
        lmo = MultiCacheLMO{cache_size, typeof(lmo_base), VType}(lmo_base)
    else
        lmo = VectorCacheLMO{typeof(lmo_base),VType}(lmo_base)
    end

    function print_header(data)
        @printf(
            "\n───────────────────────────────────────────────────────────────────────────────────────────────────────────────\n"
        )
        @printf(
            "%6s %13s %14s %14s %14s %14s %14s %14s\n",
            data[1],
            data[2],
            data[3],
            data[4],
            data[5],
            data[6],
            data[7],
            data[8]
        )
        @printf(
            "───────────────────────────────────────────────────────────────────────────────────────────────────────────────\n"
        )
    end

    function print_footer()
        @printf(
            "───────────────────────────────────────────────────────────────────────────────────────────────────────────────\n\n"
        )
    end

    function print_iter_func(data)
        @printf(
            "%6s %13s %14e %14e %14e %14e %14e %14s\n",
            st[Symbol(data[1])],
            data[2],
            data[3],
            data[4],
            data[5],
            data[6],
            data[7],
            data[8]
        )
    end

    t = 0
    dual_gap = Inf
    primal = Inf
    v = []
    x = x0
    phi = Inf
    trajData = []
    tt = regular
    time_start = time_ns()

    if line_search == shortstep && L == Inf
        println("FATAL: Lipschitz constant not set. Prepare to blow up spectacularly.")
    end

    if line_search == agnostic || line_search == nonconvex
        println("FATAL: Lazification is not known to converge with open-loop step size strategies.")
    end

    if verbose
        println("\nLazified Conditional Gradients (Frank-Wolfe + Lazification).")
        numType = eltype(x0)
        println(
            "EMPHASIS: $emphasis STEPSIZE: $line_search EPSILON: $epsilon MAXITERATION: $max_iteration PHIFACTOR: $phiFactor TYPE: $numType",
        )
        println("cache_size $cache_size GREEDYCACHE: $greedy_lazy")
        if emphasis == memory
            println("WARNING: In memory emphasis mode iterates are written back into x0!")
        end
        headers = ["Type", "Iteration", "Primal", "Dual", "Dual Gap", "Time", "It/sec", "Cache Size"]
        print_header(headers)
    end

    if emphasis == memory && !isa(x, Union{Array, SparseArrays.AbstractSparseArray})
        x = convert(Array{float(eltype(x))}, x)
    end

    if gradient === nothing
        gradient = similar(x)
    end

    # container for direction
    d = similar(x)

    while t <= max_iteration && dual_gap >= max(epsilon, eps())

        grad!(gradient, x)

        threshold = fast_dot(x, gradient) - phi

        # go easy on the memory - only compute if really needed
        if (
            (mod(t, print_iter) == 0 && verbose) ||
            trajectory
        )
            primal = f(x)
        end

        v = compute_extreme_point(lmo, gradient, threshold=threshold, greedy=greedy_lazy)
        tt = lazy
        if fast_dot(v, gradient) > threshold
            tt = dualstep
            dual_gap = fast_dot(x, gradient) - fast_dot(v, gradient)
            phi = dual_gap / 2
        end

        if trajectory
            push!(
                trajData,
                (
                    t,
                    primal,
                    primal - dual_gap,
                    dual_gap,
                    (time_ns() - time_start) / 1.0e9,
                    length(lmo),
                ),
            )
        end

        @emphasis(emphasis, d = x - v)
<<<<<<< HEAD
        
        gamma, L = line_search_wrapper(line_search,t,f,grad!,x,d,gradient,dual_gap,L,gamma0,linesearch_tol,step_lim, 1.0)
=======
        L, gamma = line_search_wrapper(line_search,t,f,grad!,x,d,gradient,dual_gap,L,gamma0,linesearch_tol,step_lim, 1.0)
>>>>>>> 654ddd68

        @emphasis(emphasis, x = x - gamma*d)

        if verbose && (mod(t, print_iter) == 0 || tt == dualstep)
            if t == 0
                tt = initial
            end
            rep = (
                tt,
                string(t),
                primal,
                primal - dual_gap,
                dual_gap,
                (time_ns() - time_start) / 1.0e9,
                t / ( (time_ns() - time_start) / 1.0e9 ),
                length(lmo),
            )
            print_iter_func(rep)
            flush(stdout)
        end
        t += 1
    end

    # recompute everything once for final verfication / do not record to trajectory though for now! 
    # this is important as some variants do not recompute f(x) and the dual_gap regularly but only when reporting
    # hence the final computation.
    grad!(gradient, x)
    v = compute_extreme_point(lmo, gradient)
    primal = f(x)
    dual_gap = fast_dot(x, gradient) - fast_dot(v, gradient)

    if verbose
        tt = last
        rep = (
            tt,
            string(t - 1),
            primal,
            primal - dual_gap,
            dual_gap,
            (time_ns() - time_start) / 1.0e9,
            t / ( (time_ns() - time_start) / 1.0e9 ),
            length(lmo),
        )
        print_iter_func(rep)
        print_footer()
        flush(stdout)
    end
    return x, v, primal, dual_gap, trajData
end

end<|MERGE_RESOLUTION|>--- conflicted
+++ resolved
@@ -187,15 +187,11 @@
         
         @emphasis(emphasis, d = x - v)
 
-<<<<<<< HEAD
-        gamma, L = line_search_wrapper(line_search,t,f,grad!,x, d,gradient,dual_gap,L,gamma0,linesearch_tol,step_lim, 1.0)
-=======
         if isnothing(momentum)
-            L, gamma = line_search_wrapper(line_search,t,f,grad!,x, d,gradient,dual_gap,L,gamma0,linesearch_tol,step_lim, 1.0)
+            gamma, L = line_search_wrapper(line_search,t,f,grad!,x, d,gradient,dual_gap,L,gamma0,linesearch_tol,step_lim, 1.0)
         else
-            L, gamma = line_search_wrapper(line_search,t,f,grad!,x, d,gtemp,dual_gap,L,gamma0,linesearch_tol,step_lim, 1.0)
-        end
->>>>>>> 654ddd68
+            gamma, L = line_search_wrapper(line_search,t,f,grad!,x, d,gtemp,dual_gap,L,gamma0,linesearch_tol,step_lim, 1.0)
+        end
 
         @emphasis(emphasis, x = x - gamma*d)
 
@@ -396,12 +392,8 @@
         end
 
         @emphasis(emphasis, d = x - v)
-<<<<<<< HEAD
         
         gamma, L = line_search_wrapper(line_search,t,f,grad!,x,d,gradient,dual_gap,L,gamma0,linesearch_tol,step_lim, 1.0)
-=======
-        L, gamma = line_search_wrapper(line_search,t,f,grad!,x,d,gradient,dual_gap,L,gamma0,linesearch_tol,step_lim, 1.0)
->>>>>>> 654ddd68
 
         @emphasis(emphasis, x = x - gamma*d)
 
