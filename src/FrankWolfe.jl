module FrankWolfe

using GenericSchur
using LinearAlgebra
using Printf
using ProgressMeter
using TimerOutputs
using SparseArrays: spzeros, SparseVector
import SparseArrays
import Random
using Setfield: @set
import ProximalCore

import MathOptInterface
const MOI = MathOptInterface
const MOIU = MOI.Utilities

# for Birkhoff polytope LMO
import Hungarian

import Arpack

export frank_wolfe, lazified_conditional_gradient, away_frank_wolfe
export blended_conditional_gradient, compute_extreme_point

include("abstract_oracles.jl")
include("defs.jl")
include("utils.jl")
include("linesearch.jl")
include("types.jl")
include("simplex_oracles.jl")
include("norm_oracles.jl")
include("polytope_oracles.jl")
include("moi_oracle.jl")
include("function_gradient.jl")
include("active_set.jl")
include("active_set_quadratic.jl")
include("active_set_quadratic_direct_solve.jl")
include("active_set_sparsifier.jl")

include("blended_cg.jl")
include("afw.jl")
include("fw_algorithms.jl")
include("block_oracles.jl")
include("block_coordinate_algorithms.jl")
include("alternating_methods.jl")
include("blended_pairwise.jl")
include("pairwise.jl")
include("dicg.jl")
include("tracking.jl")
include("callback.jl")

include("gradient_descent.jl")

<<<<<<< HEAD
include("gradient_sliding.jl")
=======
include("corrective_step_interface.jl")
include("corrective_frankwolfe.jl")

>>>>>>> 4bf74709
# collecting most common data types etc and precompile
# min version req set to 1.5 to prevent stalling of julia 1
@static if VERSION >= v"1.5"
    include("precompile.jl")
end

end<|MERGE_RESOLUTION|>--- conflicted
+++ resolved
@@ -52,13 +52,11 @@
 
 include("gradient_descent.jl")
 
-<<<<<<< HEAD
-include("gradient_sliding.jl")
-=======
 include("corrective_step_interface.jl")
 include("corrective_frankwolfe.jl")
+include("gradient_sliding.jl")
 
->>>>>>> 4bf74709
+
 # collecting most common data types etc and precompile
 # min version req set to 1.5 to prevent stalling of julia 1
 @static if VERSION >= v"1.5"
