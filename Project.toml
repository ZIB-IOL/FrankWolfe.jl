--- conflicted
+++ resolved
@@ -16,13 +16,10 @@
 
 [compat]
 Hungarian = "0.6"
-<<<<<<< HEAD
-PlotThemes = "2.0"
-=======
 Plots = "1.10"
+PlotThemes = "2"
 ProgressMeter = "1.4"
 TimerOutputs = "0.5"
->>>>>>> 6a76153d
 julia = "1"
 
 [extras]
