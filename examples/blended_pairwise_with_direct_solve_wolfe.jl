--- conflicted
+++ resolved
@@ -56,19 +56,12 @@
     @. storage = 2 * (x - xp)
 end
 
-<<<<<<< HEAD
-=======
 lmo = FrankWolfe.KSparseLMO(5, 1000.0)
->>>>>>> 80ee26c3
 
 ## other LMOs to try
 # lmo_big = FrankWolfe.KSparseLMO(100, big"1.0")
 # lmo = FrankWolfe.LpNormLMO{Float64,5}(100.0)
 # lmo = FrankWolfe.ProbabilitySimplexOracle(100.0);
-<<<<<<< HEAD
-lmo = FrankWolfe.KSparseLMO(5, 1000.0)
-=======
->>>>>>> 80ee26c3
 # lmo = FrankWolfe.UnitSimplexOracle(10000.0);
 
 x00 = FrankWolfe.compute_extreme_point(lmo, rand(n))
