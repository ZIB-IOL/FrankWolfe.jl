--- conflicted
+++ resolved
@@ -1,10 +1,6 @@
 import FrankWolfe
 using LinearAlgebra
 using Random
-<<<<<<< HEAD
-# import GLPK
-=======
->>>>>>> 2126ae28
 
 s = rand(1:100)
 s = 98
