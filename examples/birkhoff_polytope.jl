include("activate.jl")

using LinearAlgebra
using Random
import GLPK

s = rand(1:100)
s = 98
@info "Seed $s"
Random.seed!(s)


n = Int(1e2)
k = 3000

xpi = rand(n * n);
total = sum(xpi);
xpi = reshape(xpi, n, n)
const xp = xpi # ./ total;

# better for memory consumption as we do coordinate-wise ops

function cf(x, xp)
    return LinearAlgebra.norm(x .- xp)^2 / n^2
end

function cgrad!(storage, x, xp)
    return @. storage = 2 * (x - xp) / n^2
end

# initial direction for first vertex
direction_vec = Vector{Float64}(undef, n * n)
randn!(direction_vec)
direction_mat = reshape(direction_vec, n, n)

# BirkhoffPolytopeLMO via Hungarian Method
lmo_native = FrankWolfe.BirkhoffPolytopeLMO()

# BirkhoffPolytopeLMO realized via LP solver
lmo_moi = FrankWolfe.convert_mathopt(lmo_native, GLPK.Optimizer(), dimension=n)

# choose between lmo_native (= Hungarian Method) and lmo_moi (= LP formulation solved with GLPK)
lmo = lmo_native

x00 = FrankWolfe.compute_extreme_point(lmo, direction_mat)

FrankWolfe.benchmark_oracles(
    x -> cf(x, xp),
    (str, x) -> cgrad!(str, x, xp),
    () -> randn(n, n),
    lmo;
    k=100,
)


# BCG run

x0 = deepcopy(x00)

@time x, v, primal, dual_gap, trajectoryBCG = FrankWolfe.blended_conditional_gradient(
    x -> cf(x, xp),
    (str, x) -> cgrad!(str, x, xp),
    lmo,
    x0,
    max_iteration=k,
    line_search=FrankWolfe.Adaptive(L_est=100.0),
    print_iter=k / 10,
<<<<<<< HEAD
    linesearch_tol=1e-7,
    memory_mode=FrankWolfe.InplaceEmphasis(),
=======
    emphasis=FrankWolfe.memory,
>>>>>>> 6840d684
    trajectory=true,
    verbose=true,
);


data = [trajectoryBCG]
label = ["BCG"]

FrankWolfe.plot_trajectories(data, label)<|MERGE_RESOLUTION|>--- conflicted
+++ resolved
@@ -65,12 +65,7 @@
     max_iteration=k,
     line_search=FrankWolfe.Adaptive(L_est=100.0),
     print_iter=k / 10,
-<<<<<<< HEAD
-    linesearch_tol=1e-7,
     memory_mode=FrankWolfe.InplaceEmphasis(),
-=======
-    emphasis=FrankWolfe.memory,
->>>>>>> 6840d684
     trajectory=true,
     verbose=true,
 );
