include(joinpath(@__DIR__, "activate.jl"))

# download movielens data
using ZipFile, DataFrames, CSV

using Random, Plots

using Profile

using SparseArrays, LinearAlgebra
temp_zipfile = download("http://files.grouplens.org/datasets/movielens/ml-latest-small.zip")
#temp_zipfile = download("http://files.grouplens.org/datasets/movielens/ml-latest.zip")

zarchive = ZipFile.Reader(temp_zipfile)


movies_file = zarchive.files[findfirst(f -> occursin("movies", f.name), zarchive.files)]
movies_frame = CSV.read(movies_file, DataFrame)

ratings_file = zarchive.files[findfirst(f -> occursin("ratings", f.name), zarchive.files)]
ratings_frame = CSV.read(ratings_file, DataFrame)

# ratings_frame has columns user_id, movie_id
# we construct a new matrix with users as rows and all ratings as columns
# we use missing for non-present movies

users = unique(ratings_frame[:, :userId])
movies = unique(ratings_frame[:, :movieId])

@assert users == eachindex(users)
movies_revert = zeros(Int, maximum(movies))
for (idx, m) in enumerate(movies)
    movies_revert[m] = idx
end
movies_indices = [movies_revert[idx] for idx in ratings_frame[:, :movieId]]

const rating_matrix = sparse(ratings_frame[:, :userId], movies_indices, ratings_frame[:, :rating], length(users), length(movies))

missing_rate = 0.05

const missing_ratings = Tuple{Int,Int}[]
const present_ratings = Tuple{Int,Int}[]
for idx in eachindex(rating_matrix)
    if rating_matrix[idx] > 0
        if rand() <= missing_rate
            push!(missing_ratings, Tuple(idx))
        else
            push!(present_ratings, Tuple(idx))
        end
    end
end

function f(X)
    # note: we iterate over the rating_matrix indices,
    # since it is sparse unlike X
    r = 0.0
    for (i, j) in present_ratings
        r += 0.5 * (X[i, j] - rating_matrix[i, j])^2
    end
    return r
end

function grad!(storage, X)
    storage .= 0
    for (i, j) in present_ratings
        storage[i, j] = X[i, j] - rating_matrix[i, j]
    end
    return nothing
end

function test_loss(X)
    r = 0.0
    for (i, j) in missing_ratings
        r += 0.5 * (X[i, j] - rating_matrix[i, j])^2
    end
    return r
end

function project_nuclear_norm_ball(X; radius = 1.0)
    U, sing_val, Vt = svd(X)
    if(sum(sing_val)<=radius)
        return X, -norm_estimation*U[:,1] * Vt[:,1]'
    end
    sing_val = FrankWolfe.projection_simplex_sort(sing_val, s = radius)
    return U * Diagonal(sing_val) * Vt', -norm_estimation*U[:,1] * Vt[:,1]'
end

#norm_estimation = sum(svdvals(collect(rating_matrix))[1:400])
norm_estimation = 10000

const lmo = FrankWolfe.NuclearNormLMO(norm_estimation)
const x0 = FrankWolfe.compute_extreme_point(lmo, zero(rating_matrix))
const k = 100

# FrankWolfe.benchmark_oracles(f, (str, x) -> grad!(str, x), () -> randn(size(rating_matrix)), lmo; k=100)
gradient = spzeros(size(x0)...)
gradient_aux = spzeros(size(x0)...)
#Estimate the smoothness constant.
num_pairs = 1000
L_estimate = - Inf
for i in 1:num_pairs
    x = compute_extreme_point(lmo, rand(size(x0)[1], size(x0)[2]))
    y = compute_extreme_point(lmo, rand(size(x0)[1], size(x0)[2]))
    grad!(gradient, x)
    grad!(gradient_aux, y)
    new_L = norm(gradient - gradient_aux)/norm(x - y)
    if new_L > L_estimate
        L_estimate = new_L
    end
end
xgd = Matrix(x0)
function_values = []
timing_values = []
time_start = time_ns()
for _ in 1:k
    f_val = f(xgd)
    append!(function_values, f_val)
    append!(timing_values, (time_ns() - time_start) / 1.0e9)
    @info f_val
    grad!(gradient, xgd)
    """
    v = compute_extreme_point(lmo, gradient)
    dual_gap = fast_dot(xgd, gradient) - fast_dot(vertex, gradient)
    if dual_gap ≤ 1.0e-6
        break
    end
    """
    xgd_new, vertex = project_nuclear_norm_ball(xgd - gradient, radius = norm_estimation)
    gamma, _ = FrankWolfe.backtrackingLS(f, gradient, xgd, xgd - xgd_new, 1.0)
    xgd .-= gamma*(xgd - xgd_new)
end

xfin, vmin, _, _, traj_data = FrankWolfe.frank_wolfe(
    f,
    grad!,
    lmo,
    x0;
    epsilon=1e-9,
    max_iteration=k,
    print_iter=k / 10,
    trajectory=true,
    verbose=true,
    linesearch_tol=1e-7,
<<<<<<< HEAD
    line_search=FrankWolfe.backtracking,
=======
    line_search=FrankWolfe.adaptive,
>>>>>>> baffba63
    emphasis=FrankWolfe.memory,
    gradient=gradient,
)

@info "Gdescent test loss: $(test_loss(xgd))"
@info "FW test loss: $(test_loss(xfin))"

#Plot results w.r.t. iteration count
gr()
pit = plot(
    [traj_data[j][1] for j in 1:length(traj_data)],
    [traj_data[j][2] for j in 1:length(traj_data)],
    label="FW",
    ylabel="Objective function",
    yaxis=:log,
    yguidefontsize=8,
    xguidefontsize=8,
    legendfontsize=8,
)
plot!(
    range(1,length(function_values),step=1) |> collect,
    function_values,
    yaxis=:log,
    label="GD",
)
savefig(pit, "objective_func_vs_iteration.png")

#Plot results w.r.t. time
pit = plot(
    [traj_data[j][5] for j in 1:length(traj_data)],
    [traj_data[j][2] for j in 1:length(traj_data)],
    label="FW",
    ylabel="Objective function",
    yaxis=:log,
    yguidefontsize=8,
    xguidefontsize=8,
    legendfontsize=8,
)
plot!(
    timing_values,
    function_values,
    label="GD",
    yaxis=:log,
)
savefig(pit, "objective_func_vs_time.pdf")<|MERGE_RESOLUTION|>--- conflicted
+++ resolved
@@ -141,11 +141,7 @@
     trajectory=true,
     verbose=true,
     linesearch_tol=1e-7,
-<<<<<<< HEAD
-    line_search=FrankWolfe.backtracking,
-=======
     line_search=FrankWolfe.adaptive,
->>>>>>> baffba63
     emphasis=FrankWolfe.memory,
     gradient=gradient,
 )
