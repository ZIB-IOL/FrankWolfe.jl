using FrankWolfe
using Test
using LinearAlgebra
using DoubleFloats

include("lmo.jl")
include("function_gradient.jl")
include("active_set.jl")
include("utils.jl")
include("active_set_variants.jl")
include("alternating_methods_tests.jl")

@testset "Testing vanilla Frank-Wolfe with various step size and momentum strategies" begin
    f(x) = norm(x)^2
    function grad!(storage, x)
        return storage .= 2x
    end
    lmo_prob = FrankWolfe.ProbabilitySimplexOracle(1)
    x0 = FrankWolfe.compute_extreme_point(lmo_prob, zeros(5))
    @test abs(
        FrankWolfe.frank_wolfe(
            f,
            grad!,
            lmo_prob,
            x0,
            max_iteration=10000,
            line_search=FrankWolfe.GeneralizedAgnostic(),
            verbose=true,
        )[3] - 0.2,
    ) < 1.0e-5
    g(x) = 2 + log(1 + log(x + 1))
    @test abs(
        FrankWolfe.frank_wolfe(
            f,
            grad!,
            lmo_prob,
            x0,
            max_iteration=10000,
            line_search=FrankWolfe.GeneralizedAgnostic(g),
            verbose=true,
        )[3] - 0.2,
    ) < 1.0e-5
    @test abs(
        FrankWolfe.frank_wolfe(
            f,
            grad!,
            lmo_prob,
            x0,
            max_iteration=1000,
            line_search=FrankWolfe.Agnostic(),
            verbose=true,
        )[3] - 0.2,
    ) < 1.0e-5
    @test abs(
        FrankWolfe.frank_wolfe(
            f,
            grad!,
            lmo_prob,
            x0,
            max_iteration=1000,
            line_search=FrankWolfe.Agnostic(),
            verbose=false,
            gradient=collect(similar(x0)),
        )[3] - 0.2,
    ) < 1.0e-5
    @test abs(
        FrankWolfe.frank_wolfe(
            f,
            grad!,
            lmo_prob,
            x0,
            max_iteration=1000,
            line_search=FrankWolfe.Goldenratio(),
            verbose=true,
        )[3] - 0.2,
    ) < 1.0e-5
    @test abs(
        FrankWolfe.frank_wolfe(
            f,
            grad!,
            lmo_prob,
            x0,
            max_iteration=1000,
            line_search=FrankWolfe.Backtracking(),
            verbose=false,
        )[3] - 0.2,
    ) < 1.0e-5
    @test abs(
        FrankWolfe.frank_wolfe(
            f,
            grad!,
            lmo_prob,
            x0,
            max_iteration=1000,
            line_search=FrankWolfe.Nonconvex(),
            verbose=false,
        )[3] - 0.2,
    ) < 1.0e-2
    @test FrankWolfe.frank_wolfe(
        f,
        grad!,
        lmo_prob,
        x0,
        max_iteration=1000,
        line_search=FrankWolfe.Shortstep(2.0),
        verbose=false,
    )[3] ≈ 0.2
    @test abs(
        FrankWolfe.frank_wolfe(
            f,
            grad!,
            lmo_prob,
            x0,
            max_iteration=1000,
            line_search=FrankWolfe.Nonconvex(),
            verbose=false,
        )[3] - 0.2,
    ) < 1.0e-2
    @test abs(
        FrankWolfe.frank_wolfe(
            f,
            grad!,
            lmo_prob,
            x0,
            max_iteration=1000,
            line_search=FrankWolfe.Agnostic(),
            verbose=false,
            momentum=0.9,
        )[3] - 0.2,
    ) < 1.0e-3
    @test abs(
        FrankWolfe.frank_wolfe(
            f,
            grad!,
            lmo_prob,
            x0,
            max_iteration=1000,
            line_search=FrankWolfe.Agnostic(),
            verbose=false,
            momentum=0.5,
        )[3] - 0.2,
    ) < 1.0e-3
    @test abs(
        FrankWolfe.frank_wolfe(
            f,
            grad!,
            lmo_prob,
            x0,
            max_iteration=1000,
            line_search=FrankWolfe.Agnostic(),
            verbose=false,
            momentum=0.9,
            memory_mode=FrankWolfe.InplaceEmphasis(),
        )[3] - 0.2,
    ) < 1.0e-3
end

@testset "Gradient with momentum correctly updated" begin
    # fixing https://github.com/ZIB-IOL/FrankWolfe.jl/issues/47
    include("momentum_memory.jl")
end

@testset "Testing Lazified Conditional Gradients with various step size strategies" begin
    f(x) = norm(x)^2
    function grad!(storage, x)
        @. storage = 2x
        return nothing
    end
    lmo_prob = FrankWolfe.ProbabilitySimplexOracle(1)
    x0 = FrankWolfe.compute_extreme_point(lmo_prob, zeros(5))
    @test abs(
        FrankWolfe.lazified_conditional_gradient(
            f,
            grad!,
            lmo_prob,
            x0,
            max_iteration=1000,
            line_search=FrankWolfe.Goldenratio(),
            verbose=true,
        )[3] - 0.2,
    ) < 1.0e-5
    @test abs(
        FrankWolfe.lazified_conditional_gradient(
            f,
            grad!,
            lmo_prob,
            x0,
            max_iteration=1000,
            line_search=FrankWolfe.Backtracking(),
            verbose=true,
        )[3] - 0.2,
    ) < 1.0e-5
    @test abs(
        FrankWolfe.lazified_conditional_gradient(
            f,
            grad!,
            lmo_prob,
            x0,
            max_iteration=1000,
            line_search=FrankWolfe.Shortstep(2.0),
            verbose=true,
        )[3] - 0.2,
    ) < 1.0e-5
    @test abs(
        FrankWolfe.lazified_conditional_gradient(
            f,
            grad!,
            lmo_prob,
            x0,
            max_iteration=1000,
            line_search=FrankWolfe.AdaptiveZerothOrder(),
            verbose=true,
        )[3] - 0.2,
    ) < 1.0e-5
end

@testset "Testing Lazified Conditional Gradients with cache strategies" begin
    n = Int(1e5)
    L = 2
    k = 1000
    bound = 16 * L * 2 / (k + 2)

    f(x) = norm(x)^2
    function grad!(storage, x)
        @. storage = 2 * x
        return nothing
    end
    lmo_prob = FrankWolfe.ProbabilitySimplexOracle(1)
    x0 = FrankWolfe.compute_extreme_point(lmo_prob, zeros(n))

    x, v, primal, dual_gap, trajectory = FrankWolfe.lazified_conditional_gradient(
        f,
        grad!,
        lmo_prob,
        x0,
        max_iteration=k,
        line_search=FrankWolfe.Shortstep(2.0),
        verbose=true,
    )

    @test primal - 1 / n <= bound

    x, v, primal, dual_gap, trajectory = FrankWolfe.lazified_conditional_gradient(
        f,
        grad!,
        lmo_prob,
        x0,
        max_iteration=k,
        line_search=FrankWolfe.Shortstep(2.0),
        cache_size=100,
        verbose=false,
    )

    @test primal - 1 / n <= bound

    x, v, primal, dual_gap, trajectory = FrankWolfe.lazified_conditional_gradient(
        f,
        grad!,
        lmo_prob,
        x0,
        max_iteration=k,
        line_search=FrankWolfe.Shortstep(2.0),
        cache_size=100,
        greedy_lazy=true,
        verbose=false,
    )

    @test primal - 1 / n <= bound
end

@testset "Testing memory_mode blas vs memory" begin
    n = Int(1e5)
    k = 100
    xpi = rand(n)
    total = sum(xpi)
    xp = xpi ./ total
    f(x) = norm(x - xp)^2
    function grad!(storage, x)
        @. storage = 2 * (x - xp)
        return nothing
    end
    @testset "Using sparse structure" begin
        lmo_prob = FrankWolfe.ProbabilitySimplexOracle(1.0)
        x0 = FrankWolfe.compute_extreme_point(lmo_prob, spzeros(n))

        x, v, primal, dual_gap, trajectory = FrankWolfe.frank_wolfe(
            f,
            grad!,
            lmo_prob,
            x0,
            max_iteration=k,
            line_search=FrankWolfe.Backtracking(),
            print_iter=k / 10,
            verbose=false,
            memory_mode=FrankWolfe.OutplaceEmphasis(),
        )

        @test primal < f(x0)

        x, v, primal, dual_gap, trajectory = FrankWolfe.frank_wolfe(
            f,
            grad!,
            lmo_prob,
            x0,
            max_iteration=k,
            line_search=FrankWolfe.Backtracking(),
            print_iter=k / 10,
            verbose=false,
            memory_mode=FrankWolfe.InplaceEmphasis(),
        )
        @test primal < f(x0)
        x, v, primal, dual_gap, trajectory = FrankWolfe.frank_wolfe(
            f,
            grad!,
            lmo_prob,
            x0,
            max_iteration=k,
            line_search=FrankWolfe.MonotonicStepSize(),
            print_iter=k / 10,
            verbose=false,
            memory_mode=FrankWolfe.InplaceEmphasis(),
        )
        @test primal < f(x0)
        x, v, primal, dual_gap, trajectory = FrankWolfe.frank_wolfe(
            f,
            grad!,
            lmo_prob,
            x0,
            max_iteration=k,
            line_search=FrankWolfe.MonotonicNonConvexStepSize(),
            print_iter=k / 10,
            verbose=false,
            memory_mode=FrankWolfe.InplaceEmphasis(),
        )
        @test primal < f(x0)
    end
end
@testset "Testing rational variant" begin
    rhs = 1
    n = 40
    k = 1000

    xpi = rand(big(1):big(100), n)
    total = sum(xpi)
    xp = xpi .// total

    f(x) = norm(x - xp)^2
    function grad!(storage, x)
        @. storage = 2 * (x - xp)
    end

    lmo = FrankWolfe.ProbabilitySimplexOracle{Rational{BigInt}}(rhs)
    direction = rand(n)
    x0 = FrankWolfe.compute_extreme_point(lmo, direction)
    @test eltype(x0) == Rational{BigInt}

    x, v, primal, dual_gap, trajectory = FrankWolfe.frank_wolfe(
        f,
        grad!,
        lmo,
        x0,
        max_iteration=k,
        line_search=FrankWolfe.Agnostic(),
        print_iter=k / 10,
        memory_mode=FrankWolfe.OutplaceEmphasis(),
        verbose=false,
    )

    @test eltype(x0) == Rational{BigInt}

    x, v, primal, dual_gap, trajectory = FrankWolfe.frank_wolfe(
        f,
        grad!,
        lmo,
        x0,
        max_iteration=k,
        line_search=FrankWolfe.Agnostic(),
        print_iter=k / 10,
        memory_mode=FrankWolfe.InplaceEmphasis(),
        verbose=true,
    )
    @test eltype(x0) == eltype(x) == Rational{BigInt}
    @test f(x) <= 1e-4

    # very slow computation, explodes quickly
    x0 = collect(FrankWolfe.compute_extreme_point(lmo, direction))
    x, v, primal, dual_gap, trajectory = FrankWolfe.frank_wolfe(
        f,
        grad!,
        lmo,
        x0,
        max_iteration=15,
        line_search=FrankWolfe.Shortstep(2 // 1),
        print_iter=k / 100,
        memory_mode=FrankWolfe.InplaceEmphasis(),
        verbose=true,
    )

    x0 = FrankWolfe.compute_extreme_point(lmo, direction)
    x, v, primal, dual_gap, trajectory = FrankWolfe.frank_wolfe(
        f,
        grad!,
        lmo,
        x0,
        max_iteration=15,
        line_search=FrankWolfe.Shortstep(2 // 1),
        print_iter=k / 10,
        memory_mode=FrankWolfe.InplaceEmphasis(),
        verbose=true,
    )
    @test eltype(x) == Rational{BigInt}
end
@testset "Multi-precision tests" begin
    rhs = 1
    n = 100
    k = 1000

    xp = zeros(n)

    L = 2
    bound = 2 * L * 2 / (k + 2)

    f(x) = norm(x - xp)^2
    function grad!(storage, x)
        @. storage = 2 * (x - xp)
    end
    test_types = (Float16, Float32, Float64, Double64, BigFloat, Rational{BigInt})

    @testset "Multi-precision test for $T" for T in test_types
        lmo = FrankWolfe.ProbabilitySimplexOracle{T}(rhs)
        direction = rand(n)
        x0 = FrankWolfe.compute_extreme_point(lmo, direction)

        x, v, primal, dual_gap, trajectory = FrankWolfe.frank_wolfe(
            f,
            grad!,
            lmo,
            x0,
            max_iteration=k,
            line_search=FrankWolfe.Agnostic(),
            print_iter=k / 10,
            memory_mode=FrankWolfe.OutplaceEmphasis(),
            verbose=false,
        )

        @test eltype(x0) == T
        @test primal - 1 / n <= bound

        x, v, primal, dual_gap, trajectory = FrankWolfe.frank_wolfe(
            f,
            grad!,
            lmo,
            x0,
            max_iteration=k,
            line_search=FrankWolfe.Agnostic(),
            print_iter=k / 10,
            memory_mode=FrankWolfe.InplaceEmphasis(),
            verbose=false,
        )

        @test eltype(x0) == T
        @test primal - 1 // n <= bound

        x, v, primal, dual_gap, trajectory = FrankWolfe.away_frank_wolfe(
            f,
            grad!,
            lmo,
            x0,
            max_iteration=k,
            line_search=FrankWolfe.AdaptiveZerothOrder(),
            print_iter=k / 10,
            memory_mode=FrankWolfe.InplaceEmphasis(),
            verbose=true,
        )

        @test eltype(x0) == T
        @test primal - 1 // n <= bound

        x, v, primal, dual_gap, trajectory, _ = FrankWolfe.blended_conditional_gradient(
            f,
            grad!,
            lmo,
            x0,
            max_iteration=k,
            line_search=FrankWolfe.AdaptiveZerothOrder(),
            print_iter=k / 10,
            memory_mode=FrankWolfe.InplaceEmphasis(),
            verbose=true,
        )

        @test eltype(x0) == T
        @test primal - 1 // n <= bound

    end
end

@testset "Stochastic FW linear regression" begin
    function simple_reg_loss(θ, data_point)
        (xi, yi) = data_point
        (a, b) = (θ[1:end-1], θ[end])
        pred = a ⋅ xi + b
        return (pred - yi)^2 / 2
    end

    function ∇simple_reg_loss(storage, θ, data_point)
        (xi, yi) = data_point
        (a, b) = (θ[1:end-1], θ[end])
        pred = a ⋅ xi + b
        storage[1:end-1] .+= xi * (pred - yi)
        storage[end] += pred - yi
        return storage
    end

    xs = [10 * randn(5) for i in 1:20000]
    params = rand(6) .- 1 # start params in (-1,0)
    bias = 2π
    params_perfect = [1:5; bias]

    params = rand(6) .- 1 # start params in (-1,0)

    data_perfect = [(x, x ⋅ (1:5) + bias) for x in xs]
    f_stoch = FrankWolfe.StochasticObjective(
        simple_reg_loss,
        ∇simple_reg_loss,
        data_perfect,
        similar(params),
    )
    lmo = FrankWolfe.LpNormLMO{2}(1.1 * norm(params_perfect))

    θ, _, _, _, _ = FrankWolfe.stochastic_frank_wolfe(
        f_stoch,
        lmo,
        copy(params),
        momentum=0.95,
        verbose=false,
        line_search=FrankWolfe.Nonconvex(),
        max_iteration=100_000,
        batch_size=length(f_stoch.xs) ÷ 100,
        trajectory=false,
    )
    @test norm(θ - params_perfect) ≤ 0.05 * length(θ)

    # SFW with incrementing batch size
    batch_iterator =
        FrankWolfe.IncrementBatchIterator(length(f_stoch.xs) ÷ 1000, length(f_stoch.xs) ÷ 10, 2)
    θ, _, _, _, _ = FrankWolfe.stochastic_frank_wolfe(
        f_stoch,
        lmo,
        copy(params),
        momentum=0.95,
        verbose=false,
        line_search=FrankWolfe.Nonconvex(),
        max_iteration=5000,
        batch_iterator=batch_iterator,
        trajectory=false,
    )
    @test batch_iterator.maxreached
    # SFW damped momentum
    momentum_iterator = FrankWolfe.ExpMomentumIterator()
    θ, _, _, _, _ = FrankWolfe.stochastic_frank_wolfe(
        f_stoch,
        lmo,
        copy(params),
        verbose=false,
        line_search=FrankWolfe.Nonconvex(),
        max_iteration=5000,
        batch_size=1,
        trajectory=false,
        momentum_iterator=momentum_iterator,
    )
    θ, _, _, _, _ = FrankWolfe.stochastic_frank_wolfe(
        f_stoch,
        lmo,
        copy(params),
        line_search=FrankWolfe.Nonconvex(),
        max_iteration=5000,
        batch_size=1,
        verbose=false,
        trajectory=false,
        momentum_iterator=nothing,
    )
end

@testset "Away-step FW" begin
    n = 50
    lmo_prob = FrankWolfe.ProbabilitySimplexOracle(1.0)
    x0 = FrankWolfe.compute_extreme_point(lmo_prob, rand(n))
    f(x) = norm(x)^2
    function grad!(storage, x)
        @. storage = 2x
    end
    k = 1000
    active_set = ActiveSet([(1.0, x0)])

    # compute reference from vanilla FW
    xref, _ = FrankWolfe.frank_wolfe(
        f,
        grad!,
        lmo_prob,
        x0,
        max_iteration=k,
        line_search=FrankWolfe.Backtracking(),
        verbose=false,
        memory_mode=FrankWolfe.OutplaceEmphasis(),
    )

    x, v, primal, dual_gap, trajectory = FrankWolfe.away_frank_wolfe(
        f,
        grad!,
        lmo_prob,
        x0,
        max_iteration=k,
        line_search=FrankWolfe.Backtracking(),
        print_iter=k / 10,
        verbose=true,
        memory_mode=FrankWolfe.OutplaceEmphasis(),
    )

    @test x !== nothing
    @test xref ≈ x atol = (1e-3 / length(x))

    xs, v, primal, dual_gap, trajectory = FrankWolfe.away_frank_wolfe(
        f,
        grad!,
        lmo_prob,
        active_set,
        max_iteration=k,
        line_search=FrankWolfe.Backtracking(),
        print_iter=k / 10,
        verbose=true,
        memory_mode=FrankWolfe.OutplaceEmphasis(),
    )

    @test xs !== nothing
    @test xref ≈ xs atol = (1e-3 / length(x))

    x, v, primal, dual_gap, trajectory = FrankWolfe.away_frank_wolfe(
        f,
        grad!,
        lmo_prob,
        x0,
        max_iteration=k,
        away_steps=false,
        line_search=FrankWolfe.Backtracking(),
        print_iter=k / 10,
        verbose=true,
        memory_mode=FrankWolfe.OutplaceEmphasis(),
    )

    @test x !== nothing
    @test xref ≈ x atol = (1e-3 / length(x))

    xs, v, primal, dual_gap, trajectory = FrankWolfe.away_frank_wolfe(
        f,
        grad!,
        lmo_prob,
        active_set,
        max_iteration=k,
        line_search=FrankWolfe.Backtracking(),
        print_iter=k / 10,
        verbose=true,
        memory_mode=FrankWolfe.OutplaceEmphasis(),
    )

    @test xs !== nothing
    @test xref ≈ xs atol = (1e-3 / length(x))

    x, v, primal, dual_gap, trajectory = FrankWolfe.away_frank_wolfe(
        f,
        grad!,
        lmo_prob,
        x0,
        max_iteration=k,
        line_search=FrankWolfe.Backtracking(),
        print_iter=k / 10,
        verbose=true,
        memory_mode=FrankWolfe.InplaceEmphasis(),
    )

    @test x !== nothing
    @test xref ≈ x atol = (1e-3 / length(x))

    x, v, primal, dual_gap, trajectory = FrankWolfe.away_frank_wolfe(
        f,
        grad!,
        lmo_prob,
        x0,
        max_iteration=k,
        away_steps=false,
        line_search=FrankWolfe.Backtracking(),
        print_iter=k / 10,
        verbose=true,
        memory_mode=FrankWolfe.InplaceEmphasis(),
    )

    @test x !== nothing
    @test xref ≈ x atol = (1e-3 / length(x))

    xs, v, primal, dual_gap, trajectory = FrankWolfe.away_frank_wolfe(
        f,
        grad!,
        lmo_prob,
        active_set,
        max_iteration=k,
        line_search=FrankWolfe.Backtracking(),
        print_iter=k / 10,
        verbose=true,
        memory_mode=FrankWolfe.InplaceEmphasis(),
    )

    @test xs !== nothing
    @test xref ≈ xs atol = (1e-3 / length(x))

    empty!(active_set)
    @test_throws ArgumentError("Empty active set") FrankWolfe.away_frank_wolfe(
        f,
        grad!,
        lmo_prob,
        active_set,
        max_iteration=k,
        line_search=FrankWolfe.Backtracking(),
        print_iter=k / 10,
        verbose=true,
        memory_mode=FrankWolfe.OutplaceEmphasis(),
    )
end

@testset "Blended conditional gradient" begin
    n = 50
    lmo_prob = FrankWolfe.ProbabilitySimplexOracle(1.0)
    x0 = FrankWolfe.compute_extreme_point(lmo_prob, randn(n))
    f(x) = norm(x)^2
    function grad!(storage, x)
        @. storage = 2x
    end
    k = 1000

    # compute reference from vanilla FW
    xref, _ = FrankWolfe.frank_wolfe(
        f,
        grad!,
        lmo_prob,
        x0,
        max_iteration=k,
        line_search=FrankWolfe.Backtracking(),
        verbose=true,
        memory_mode=FrankWolfe.OutplaceEmphasis(),
    )

    x, v, primal, dual_gap, trajectory, _ = FrankWolfe.blended_conditional_gradient(
        f,
        grad!,
        lmo_prob,
        x0;
        line_search=FrankWolfe.Backtracking(),
        epsilon=1e-9,
        max_iteration=k,
        print_iter=1,
        trajectory=false,
        verbose=false,
    )

    @test x !== nothing
    @test f(x) ≈ f(xref)

end


include("oddities.jl")
include("tracking.jl")

# in separate module for name space issues
module BCGDirectionError
using Test
@testset "BCG direction accuracy" begin
    include("bcg_direction_error.jl")
end
end

module RationalTest
using Test
@testset "Rational test and shortstep" begin
    include("rational_test.jl")
end
end

module BCGAccel
using Test
@testset "BCG acceleration with different types" begin
    include("blended_accelerated.jl")
end
end

module VertexStorageTest
using Test
@testset "Vertex storage" begin
    include("extra_storage.jl")
end
end

<<<<<<< HEAD
module LpDirectSolveTest
using Test
@testset "LP solving for quadratic functions and active set" begin
    include("quadratic_lp_active_set.jl")
=======
module SparsifyingActiveSetTest
using Test
@testset "Sparsifying active set" begin
    include("sparsifying_activeset.jl")
>>>>>>> 3cb3133c
end
end

include("generic-arrays.jl")

include("blocks.jl")

@testset "End-to-end trajectory tests" begin
    trajectory_testfiles = readdir(joinpath(@__DIR__, "trajectory_tests"), join=true)
    for file in trajectory_testfiles
        @eval Module() begin
            Base.include(@__MODULE__, $file)
        end
    end
end<|MERGE_RESOLUTION|>--- conflicted
+++ resolved
@@ -798,17 +798,17 @@
 end
 end
 
-<<<<<<< HEAD
 module LpDirectSolveTest
 using Test
 @testset "LP solving for quadratic functions and active set" begin
     include("quadratic_lp_active_set.jl")
-=======
+end
+end
+
 module SparsifyingActiveSetTest
 using Test
 @testset "Sparsifying active set" begin
     include("sparsifying_activeset.jl")
->>>>>>> 3cb3133c
 end
 end
 
