--- conflicted
+++ resolved
@@ -758,8 +758,6 @@
 
     @test xs !== nothing
     @test xref ≈ xs atol = (1e-3 / length(x))
-<<<<<<< HEAD
-=======
 
     empty!(active_set)
     @test_throws ArgumentError("Empty active set") FrankWolfe.away_frank_wolfe(
@@ -772,9 +770,7 @@
         print_iter=k / 10,
         verbose=true,
         emphasis=FrankWolfe.blas,
-    )
->>>>>>> 7fceb4b1
-    
+    )    
 end
 
 @testset "Blended conditional gradient" begin
