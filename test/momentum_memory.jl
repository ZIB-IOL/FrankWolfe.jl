import FrankWolfe
import LinearAlgebra
import Random

using Test

n = Int(1e3)
k = 10000

s = rand(1:100)
@info "Seed: $s"

Random.seed!(s)

xpi = rand(n);
total = sum(xpi);
const xp = xpi ./ total;

f(x) = LinearAlgebra.norm(x - xp)^2
function grad!(storage, x)
    @. storage = 2 * (x - xp)
    return nothing
end

lmo = FrankWolfe.UnitSimplexOracle(1.0)
x0 = FrankWolfe.compute_extreme_point(lmo, rand(n))

@time xblas, _ = FrankWolfe.frank_wolfe(
    f,
    grad!,
    lmo,
    x0,
    max_iteration=k,
<<<<<<< HEAD
    line_search=FrankWolfe.Shortstep(),
    L=2,
    memory_mode=FrankWolfe.OutplaceEmphasis(),
=======
    line_search=FrankWolfe.Shortstep(2.0),
    emphasis=FrankWolfe.blas,
>>>>>>> 6840d684
    verbose=false,
    trajectory=false,
    momentum=0.9,
)


@time xmem, _ = FrankWolfe.frank_wolfe(
    f,
    grad!,
    lmo,
    x0,
    max_iteration=k,
<<<<<<< HEAD
    line_search=FrankWolfe.Shortstep(),
    L=2,
    memory_mode=FrankWolfe.InplaceEmphasis(),
=======
    line_search=FrankWolfe.Shortstep(2.0),
    emphasis=FrankWolfe.memory,
>>>>>>> 6840d684
    verbose=true,
    trajectory=true,
    momentum=0.9,
)

@test f(xblas) ≈ f(xmem)<|MERGE_RESOLUTION|>--- conflicted
+++ resolved
@@ -31,14 +31,8 @@
     lmo,
     x0,
     max_iteration=k,
-<<<<<<< HEAD
-    line_search=FrankWolfe.Shortstep(),
-    L=2,
+    line_search=FrankWolfe.Shortstep(2.0),
     memory_mode=FrankWolfe.OutplaceEmphasis(),
-=======
-    line_search=FrankWolfe.Shortstep(2.0),
-    emphasis=FrankWolfe.blas,
->>>>>>> 6840d684
     verbose=false,
     trajectory=false,
     momentum=0.9,
@@ -51,14 +45,8 @@
     lmo,
     x0,
     max_iteration=k,
-<<<<<<< HEAD
-    line_search=FrankWolfe.Shortstep(),
-    L=2,
+    line_search=FrankWolfe.Shortstep(2.0),
     memory_mode=FrankWolfe.InplaceEmphasis(),
-=======
-    line_search=FrankWolfe.Shortstep(2.0),
-    emphasis=FrankWolfe.memory,
->>>>>>> 6840d684
     verbose=true,
     trajectory=true,
     momentum=0.9,
