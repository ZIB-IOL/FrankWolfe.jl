--- conflicted
+++ resolved
@@ -240,22 +240,6 @@
     @test FrankWolfe.momentum_iterate(it) == 1
 end
 
-<<<<<<< HEAD
-@testset "Fast dot complex & norm" begin
-    s = sparse(I, 3, 3)
-    m = randn(rng, Complex{Float64}, 3, 3)
-    a = FrankWolfe.ScaledHotVector(3.5 + 2im, 2, 4)
-    b = rand(rng, ComplexF64, 4)
-    @test dot(a, b) ≈ dot(collect(a), b)
-    @test dot(b, a) ≈ dot(b, collect(a))
-    c = sparse(b)
-    @test dot(a, c) ≈ dot(collect(a), c)
-    @test dot(c, a) ≈ dot(c, collect(a))
-    @test norm(a) ≈ norm(collect(a))
-end
-
-=======
->>>>>>> 667e9387
 @testset "NegatingArray" begin
     d = randn(rng, 4)
     nd = FrankWolfe.NegatingArray(d)
