using Documenter, FrankWolfe
using SparseArrays
using LinearAlgebra

using Literate, Test

EXAMPLE_DIR = joinpath(dirname(@__DIR__), "examples")
DOCS_EXAMPLE_DIR = joinpath(@__DIR__, "src", "examples")
DOCS_REFERENCE_DIR = joinpath(@__DIR__, "src", "reference")

<<<<<<< HEAD
"""
    _include_sandbox(filename)
Include the `filename` in a temporary module that acts as a sandbox. (Ensuring
no constants or functions leak into other files.)
"""
function _include_sandbox(filename)
    mod = @eval module $(gensym()) end
    Base.include(mod, joinpath(dirname(pathof(FrankWolfe)), "../examples/plot_utils.jl"))
    return Base.include(mod, filename)
=======
function file_list(dir, extension)
    return filter(file -> endswith(file, extension), sort(readdir(dir)))
>>>>>>> 755b1a96
end

function literate_directory(jl_dir, md_dir)
    for filename in file_list(md_dir, ".md")
        filepath = joinpath(md_dir, filename)
        rm(filepath)
    end
    for filename in file_list(jl_dir, ".jl")
        filepath = joinpath(jl_dir, filename)
        # `include` the file to test it before `#src` lines are removed. It is
        # in a testset to isolate local variables between files.
        if startswith(filename, "docs")
            Literate.markdown(
                filepath, md_dir; documenter=true, flavor=Literate.DocumenterFlavor()
            )
        end
    end
    return nothing
end

literate_directory(EXAMPLE_DIR, DOCS_EXAMPLE_DIR)

ENV["GKSwstype"] = "100"

generated_path = joinpath(@__DIR__, "src")
base_url = "https://github.com/ZIB-IOL/FrankWolfe.jl/blob/master/"
isdir(generated_path) || mkdir(generated_path)

open(joinpath(generated_path, "contributing.md"), "w") do io
    # Point to source license file
    println(
        io,
        """
        ```@meta
        EditURL = "$(base_url)CONTRIBUTING.md"
        ```
        """,
    )
    # Write the contents out below the meta block
    for line in eachline(joinpath(dirname(@__DIR__), "CONTRIBUTING.md"))
        println(io, line)
    end
end

open(joinpath(generated_path, "index.md"), "w") do io
    # Point to source license file
    println(
        io,
        """
        ```@meta
        EditURL = "$(base_url)README.md"
        ```
        """,
    )
    # Write the contents out below the meta block
    for line in eachline(joinpath(dirname(@__DIR__), "README.md"))
        println(io, line)
    end
end

makedocs(;
    modules=[FrankWolfe],
    sitename="FrankWolfe.jl",
    format=Documenter.HTML(; prettyurls=get(ENV, "CI", nothing) == "true", collapselevel=1),
    pages=[
        "Home" => "index.md",
        "How does it work?" => "basics.md",
        "Advanced features" => "advanced.md",
        "Examples" => [joinpath("examples", f) for f in file_list(DOCS_EXAMPLE_DIR, ".md")],
        "API reference" =>
            [joinpath("reference", f) for f in file_list(DOCS_REFERENCE_DIR, ".md")],
        "Contributing" => "contributing.md",
    ],
)

deploydocs(; repo="github.com/ZIB-IOL/FrankWolfe.jl.git", push_preview=true)<|MERGE_RESOLUTION|>--- conflicted
+++ resolved
@@ -8,20 +8,8 @@
 DOCS_EXAMPLE_DIR = joinpath(@__DIR__, "src", "examples")
 DOCS_REFERENCE_DIR = joinpath(@__DIR__, "src", "reference")
 
-<<<<<<< HEAD
-"""
-    _include_sandbox(filename)
-Include the `filename` in a temporary module that acts as a sandbox. (Ensuring
-no constants or functions leak into other files.)
-"""
-function _include_sandbox(filename)
-    mod = @eval module $(gensym()) end
-    Base.include(mod, joinpath(dirname(pathof(FrankWolfe)), "../examples/plot_utils.jl"))
-    return Base.include(mod, filename)
-=======
 function file_list(dir, extension)
     return filter(file -> endswith(file, extension), sort(readdir(dir)))
->>>>>>> 755b1a96
 end
 
 function literate_directory(jl_dir, md_dir)
