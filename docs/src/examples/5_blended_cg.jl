# # Blended Conditional Gradients

# The FW and AFW algorithms, and their lazy variants share one feature:
# they attempt to make primal progress over a reduced set of vertices. The AFW algorithm does this through
# away steps (which do not increase the cardinality of the active set), and the lazy variants do this through the
# use of previously exploited vertices. A third strategy that one can follow is to explicitly _blend_ Frank-Wolfe
# steps with gradient descent steps over the convex hull of the active set (note that this can be done without
# requiring a projection oracle over ``C``, thus making the algorithm projection-free). This results in the _Blended Conditional Gradient_
# (BCG) algorithm, which attempts to make as much progress as
# possible through the convex hull of the current active set ``S_t`` until it automatically detects that in order to
# make further progress it requires additional calls to the LMO.

# See also Blended Conditional Gradients: the unconditioning of conditional gradients, Braun et al, 2019, https://arxiv.org/abs/1805.07311


using FrankWolfe
using LinearAlgebra
using Random
using SparseArrays

n = 1000
k = 10000

Random.seed!(41)

matrix = rand(n, n)
hessian = transpose(matrix) * matrix
linear = rand(n)
f(x) = dot(linear, x) + 0.5 * transpose(x) * hessian * x
function grad!(storage, x)
    return storage .= linear + hessian * x
end
L = eigmax(hessian)

# We run over the probability simplex and call the LMO to get an initial feasible point:

lmo = FrankWolfe.ProbabilitySimplexOracle(1.0);
x00 = FrankWolfe.compute_extreme_point(lmo, zeros(n))

target_tolerance = 1e-5

x0 = deepcopy(x00)
x, v, primal, dual_gap, trajectoryBCG_accel_simplex = FrankWolfe.blended_conditional_gradient(
    f,
    grad!,
    lmo,
    x0,
    epsilon=target_tolerance,
    max_iteration=k,
    line_search=FrankWolfe.Adaptive(L_est=L),
    print_iter=k / 10,
    hessian=hessian,
<<<<<<< HEAD
    memory_mode=FrankWolfe.InplaceEmphasis(),
    L=L,
=======
    emphasis=FrankWolfe.memory,
>>>>>>> 6840d684
    accelerated=true,
    verbose=true,
    trajectory=true,
    lazy_tolerance=1.0,
    weight_purge_threshold=1e-10,
)

x0 = deepcopy(x00)
x, v, primal, dual_gap, trajectoryBCG_simplex = FrankWolfe.blended_conditional_gradient(
    f,
    grad!,
    lmo,
    x0,
    epsilon=target_tolerance,
    max_iteration=k,
    line_search=FrankWolfe.Adaptive(L_est=L),
    print_iter=k / 10,
    hessian=hessian,
<<<<<<< HEAD
    memory_mode=FrankWolfe.InplaceEmphasis(),
    L=L,
=======
    emphasis=FrankWolfe.memory,
>>>>>>> 6840d684
    accelerated=false,
    verbose=true,
    trajectory=true,
    lazy_tolerance=1.0,
    weight_purge_threshold=1e-10,
)

x0 = deepcopy(x00)
x, v, primal, dual_gap, trajectoryBCG_convex = FrankWolfe.blended_conditional_gradient(
    f,
    grad!,
    lmo,
    x0,
    epsilon=target_tolerance,
    max_iteration=k,
    line_search=FrankWolfe.Adaptive(L_est=L),
    print_iter=k / 10,
<<<<<<< HEAD
    memory_mode=FrankWolfe.InplaceEmphasis(),
    L=L,
=======
    emphasis=FrankWolfe.memory,
>>>>>>> 6840d684
    verbose=true,
    trajectory=true,
    lazy_tolerance=1.0,
    weight_purge_threshold=1e-10,
)

data = [trajectoryBCG_accel_simplex, trajectoryBCG_simplex, trajectoryBCG_convex]
label = ["BCG (accel simplex)", "BCG (simplex)", "BCG (convex)"]
FrankWolfe.plot_trajectories(data, label, xscalelog=true)



matrix = rand(n, n)
hessian = transpose(matrix) * matrix
linear = rand(n)
f(x) = dot(linear, x) + 0.5 * transpose(x) * hessian * x + 10
function grad!(storage, x)
    return storage .= linear + hessian * x
end
L = eigmax(hessian)

lmo = FrankWolfe.KSparseLMO(100, 100.0)
x00 = FrankWolfe.compute_extreme_point(lmo, zeros(n))

x0 = deepcopy(x00)
x, v, primal, dual_gap, trajectoryBCG_accel_simplex = FrankWolfe.blended_conditional_gradient(
    f,
    grad!,
    lmo,
    x0,
    epsilon=target_tolerance,
    max_iteration=k,
    line_search=FrankWolfe.Adaptive(L_est=L),
    print_iter=k / 10,
    hessian=hessian,
<<<<<<< HEAD
    memory_mode=FrankWolfe.InplaceEmphasis(),
    L=L,
=======
    emphasis=FrankWolfe.memory,
>>>>>>> 6840d684
    accelerated=true,
    verbose=true,
    trajectory=true,
    lazy_tolerance=1.0,
    weight_purge_threshold=1e-10,
)

x0 = deepcopy(x00)
x, v, primal, dual_gap, trajectoryBCG_simplex = FrankWolfe.blended_conditional_gradient(
    f,
    grad!,
    lmo,
    x0,
    epsilon=target_tolerance,
    max_iteration=k,
    line_search=FrankWolfe.Adaptive(L_est=L),
    print_iter=k / 10,
    hessian=hessian,
<<<<<<< HEAD
    memory_mode=FrankWolfe.InplaceEmphasis(),
    L=L,
=======
    emphasis=FrankWolfe.memory,
>>>>>>> 6840d684
    accelerated=false,
    verbose=true,
    trajectory=true,
    lazy_tolerance=1.0,
    weight_purge_threshold=1e-10,
)

x0 = deepcopy(x00)
x, v, primal, dual_gap, trajectoryBCG_convex = FrankWolfe.blended_conditional_gradient(
    f,
    grad!,
    lmo,
    x0,
    epsilon=target_tolerance,
    max_iteration=k,
    line_search=FrankWolfe.Adaptive(L_est=L),
    print_iter=k / 10,
<<<<<<< HEAD
    memory_mode=FrankWolfe.InplaceEmphasis(),
    L=L,
=======
    emphasis=FrankWolfe.memory,
>>>>>>> 6840d684
    verbose=true,
    trajectory=true,
    lazy_tolerance=1.0,
    weight_purge_threshold=1e-10,
)

data = [trajectoryBCG_accel_simplex, trajectoryBCG_simplex, trajectoryBCG_convex]
label = ["BCG (accel simplex)", "BCG (simplex)", "BCG (convex)"]
FrankWolfe.plot_trajectories(data, label, xscalelog=true)<|MERGE_RESOLUTION|>--- conflicted
+++ resolved
@@ -50,12 +50,7 @@
     line_search=FrankWolfe.Adaptive(L_est=L),
     print_iter=k / 10,
     hessian=hessian,
-<<<<<<< HEAD
     memory_mode=FrankWolfe.InplaceEmphasis(),
-    L=L,
-=======
-    emphasis=FrankWolfe.memory,
->>>>>>> 6840d684
     accelerated=true,
     verbose=true,
     trajectory=true,
@@ -74,12 +69,7 @@
     line_search=FrankWolfe.Adaptive(L_est=L),
     print_iter=k / 10,
     hessian=hessian,
-<<<<<<< HEAD
     memory_mode=FrankWolfe.InplaceEmphasis(),
-    L=L,
-=======
-    emphasis=FrankWolfe.memory,
->>>>>>> 6840d684
     accelerated=false,
     verbose=true,
     trajectory=true,
@@ -97,12 +87,7 @@
     max_iteration=k,
     line_search=FrankWolfe.Adaptive(L_est=L),
     print_iter=k / 10,
-<<<<<<< HEAD
     memory_mode=FrankWolfe.InplaceEmphasis(),
-    L=L,
-=======
-    emphasis=FrankWolfe.memory,
->>>>>>> 6840d684
     verbose=true,
     trajectory=true,
     lazy_tolerance=1.0,
@@ -138,12 +123,7 @@
     line_search=FrankWolfe.Adaptive(L_est=L),
     print_iter=k / 10,
     hessian=hessian,
-<<<<<<< HEAD
     memory_mode=FrankWolfe.InplaceEmphasis(),
-    L=L,
-=======
-    emphasis=FrankWolfe.memory,
->>>>>>> 6840d684
     accelerated=true,
     verbose=true,
     trajectory=true,
@@ -162,12 +142,7 @@
     line_search=FrankWolfe.Adaptive(L_est=L),
     print_iter=k / 10,
     hessian=hessian,
-<<<<<<< HEAD
     memory_mode=FrankWolfe.InplaceEmphasis(),
-    L=L,
-=======
-    emphasis=FrankWolfe.memory,
->>>>>>> 6840d684
     accelerated=false,
     verbose=true,
     trajectory=true,
@@ -185,12 +160,7 @@
     max_iteration=k,
     line_search=FrankWolfe.Adaptive(L_est=L),
     print_iter=k / 10,
-<<<<<<< HEAD
     memory_mode=FrankWolfe.InplaceEmphasis(),
-    L=L,
-=======
-    emphasis=FrankWolfe.memory,
->>>>>>> 6840d684
     verbose=true,
     trajectory=true,
     lazy_tolerance=1.0,
