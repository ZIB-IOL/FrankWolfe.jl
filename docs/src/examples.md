# Examples

## Comparison with MathOptInterface on a Probability Simplex

In this example, we project a random point onto a probability simplex with the Frank-Wolfe algorithm using
either the specialized LMO defined in the package or a generic LP formulation using `MathOptInterface.jl` (MOI) and
`GLPK` as underlying LP solver.
It can be found as Example 4.4 [in the paper](https://arxiv.org/abs/2104.06675).

```@example 1
using FrankWolfe

using LinearAlgebra
using LaTeXStrings

using Plots

using JuMP
const MOI = JuMP.MOI

import GLPK

n = Int(1e3)
k = 10000

xpi = rand(n);
total = sum(xpi);
const xp = xpi ./ total;

f(x) = norm(x - xp)^2
function grad!(storage, x)
    @. storage = 2 * (x - xp)
    return nothing
end

lmo_radius = 2.5
lmo = FrankWolfe.LpNormLMO{Float64,1}(lmo_radius)

x00 = FrankWolfe.compute_extreme_point(lmo, zeros(n))
gradient = collect(x00)

x_lmo, v, primal, dual_gap, trajectory_lmo = FrankWolfe.frank_wolfe(
    f,
    grad!,
    lmo,
    collect(copy(x00)),
    max_iteration=k,
    line_search=FrankWolfe.Shortstep(),
    L=2,
    print_iter=k / 10,
    emphasis=FrankWolfe.memory,
    verbose=true,
    trajectory=true,
);
```
Create a MathOptInterface Optimizer and build the same linear constraints:
```@example 1
o = GLPK.Optimizer()
x = MOI.add_variables(o, n)

for xi in x
    MOI.add_constraint(o, xi, MOI.GreaterThan(0.0))
end

MOI.add_constraint(
    o,
    MOI.ScalarAffineFunction(MOI.ScalarAffineTerm.(1.0, x), 0.0),
    MOI.EqualTo(lmo_radius),
)

lmo_moi = FrankWolfe.MathOptLMO(o)

x, v, primal, dual_gap, trajectory_moi = FrankWolfe.frank_wolfe(
    f,
    grad!,
    lmo_moi,
    collect(copy(x00)),
    max_iteration=k,
    line_search=FrankWolfe.Shortstep(),
    L=2,
    print_iter=k / 10,
    emphasis=FrankWolfe.memory,
    verbose=true,
    trajectory=true,
);
```
Alternatively, we can use one of the modelling interfaces based on `MOI` to formulate the LP. The following example builds the same set of constraints using `JuMP`:
```@example 1
m = JuMP.Model(GLPK.Optimizer)
@variable(m, y[1:n] ≥ 0)

@constraint(m, sum(y) == lmo_radius)

lmo_jump = FrankWolfe.MathOptLMO(m.moi_backend)

x, v, primal, dual_gap, trajectory_jump = FrankWolfe.frank_wolfe(
    f,
    grad!,
    lmo_jump,
    collect(copy(x00)),
    max_iteration=k,
    line_search=FrankWolfe.Shortstep(),
    L=2,
    print_iter=k / 10,
    emphasis=FrankWolfe.memory,
    verbose=true,
    trajectory=true,
);

x_lmo, v, primal, dual_gap, trajectory_lmo_blas = FrankWolfe.frank_wolfe(
    f,
    grad!,
    lmo,
    x00,
    max_iteration=k,
    line_search=FrankWolfe.Shortstep(),
    L=2,
    print_iter=k / 10,
    emphasis=FrankWolfe.blas,
    verbose=true,
    trajectory=true,
);

x, v, primal, dual_gap, trajectory_jump_blas = FrankWolfe.frank_wolfe(
    f,
    grad!,
    lmo_jump,
    x00,
    max_iteration=k,
    line_search=FrankWolfe.Shortstep(),
    L=2,
    print_iter=k / 10,
    emphasis=FrankWolfe.blas,
    verbose=true,
    trajectory=true,
);


iteration_list = [[x[1] + 1 for x in trajectory_lmo], [x[1] + 1 for x in trajectory_moi]]
time_list = [[x[5] for x in trajectory_lmo], [x[5] for x in trajectory_moi]]
primal_gap_list = [[x[2] for x in trajectory_lmo], [x[2] for x in trajectory_moi]]
dual_gap_list = [[x[4] for x in trajectory_lmo], [x[4] for x in trajectory_moi]]

label = [L"\textrm{Closed-form LMO}", L"\textrm{MOI LMO}"]

FrankWolfe.plot_results(
    [primal_gap_list, primal_gap_list, dual_gap_list, dual_gap_list],
    [iteration_list, time_list, iteration_list, time_list],
    label,
    ["", "", L"\textrm{Iteration}", L"\textrm{Time}"],
    [L"\textrm{Primal Gap}", "", L"\textrm{Dual Gap}", ""],
    xscalelog=[:log, :identity, :log, :identity],
    yscalelog=[:log, :log, :log, :log],
    legend_position=[:bottomleft, nothing, nothing, nothing]
)
plot!(size=(3000, 2000), legendfontsize=30, annotationfontsize=30)
```

## Polynomial Regression

The following example features the LMO for polynomial regression on the ``\ell_1`` norm ball. Given input/output pairs ``\{x_i,y_i\}_{i=1}^N`` and sparse coefficients ``c_j``, where
```math
y_i=\sum_{j=1}^m c_j f_j(x_i)
```
and ``f_j: \mathbb{R}^n\to\mathbb{R}``, the task is to recover those ``c_j`` that are non-zero alongside their corresponding values. Under certain assumptions,
this problem can be convexified into
```math
\min_{c\in\mathcal{C}}||y-Ac||^2
```
for a convex set ``\mathcal{C}``. It can also be found as example 4.1 [in the paper](https://arxiv.org/pdf/2104.06675.pdf).
In order to evaluate the polynomial, we generate a total of 1000 data points
``\{x_i\}_{i=1}^N`` from the standard multivariate Gaussian, with which we will compute the output variables ``\{y_i\}_{i=1}^N``. Before
evaluating the polynomial, these points will be contaminated with noise drawn from a standard multivariate Gaussian.
We run the [`away_frank_wolfe`](@ref) and [`blended_conditional_gradient`](@ref) algorithms, and compare them to Projected Gradient Descent using a
smoothness estimate. We will evaluate the output solution on test points drawn in a similar manner as the training points.

```@example 2
using FrankWolfe

using LinearAlgebra
import Random

using MultivariatePolynomials
using DynamicPolynomials

import ReverseDiff
using FiniteDifferences

using Plots

using LaTeXStrings

const N = 15

DynamicPolynomials.@polyvar X[1:15]

const max_degree = 4
coefficient_magnitude = 10
noise_magnitude = 1

const var_monomials = MultivariatePolynomials.monomials(X, 0:max_degree)

Random.seed!(42)
const all_coeffs = map(var_monomials) do m
    d = MultivariatePolynomials.degree(m)
    return coefficient_magnitude * rand() .* (rand() .> 0.95 * d / max_degree)
end

const true_poly = dot(all_coeffs, var_monomials)

<<<<<<< HEAD
function evaluate_poly(coefficients)
    poly = dot(coefficients, var_monomials)
    return function p(x)
        return MultivariatePolynomials.subs(poly, Pair(X, x)).a[1]
    end
end

=======
>>>>>>> 05129aa3
const training_data = map(1:500) do _
    x = 0.1 * randn(N)
    y = MultivariatePolynomials.subs(true_poly, Pair(X, x)) + noise_magnitude * randn()
    return (x, y.a[1])
end

const extended_training_data = map(training_data) do (x, y)
    x_ext = getproperty.(MultivariatePolynomials.subs.(var_monomials, X => x), :α)
    return (x_ext, y)
end

const test_data = map(1:1000) do _
    x = 0.4 * randn(N)
    y = MultivariatePolynomials.subs(true_poly, Pair(X, x)) + noise_magnitude * randn()
    return (x, y.a[1])
end

const extended_test_data = map(test_data) do (x, y)
    x_ext = getproperty.(MultivariatePolynomials.subs.(var_monomials, X => x), :α)
    return (x_ext, y)
end

function f(coefficients)
    return 0.5 / length(extended_training_data) * sum(extended_training_data) do (x, y)
        return (dot(coefficients, x) - y)^2
    end
end

function f_test(coefficients)
    return 0.5 / length(extended_test_data) * sum(extended_test_data) do (x, y)
        return (dot(coefficients, x) - y)^2
    end
end

function coefficient_errors(coeffs)
    return 0.5 * sum(eachindex(all_coeffs)) do idx
        return (all_coeffs[idx] - coeffs[idx])^2
    end
end

function grad!(storage, coefficients)
    storage .= 0
    for (x, y) in extended_training_data
        p_i = dot(coefficients, x) - y
        @. storage += x * p_i
    end
    storage ./= length(training_data)
    return nothing
end

function build_callback(trajectory_arr)
    return function callback(state)
        return push!(
            trajectory_arr,
            (Tuple(state)[1:5]..., f_test(state.x), coefficient_errors(state.x)),
        )
    end
end

gradient = similar(all_coeffs)

max_iter = 100_000
random_initialization_vector = rand(length(all_coeffs))

lmo = FrankWolfe.LpNormLMO{1}(0.95 * norm(all_coeffs, 1))

# Estimating smoothness parameter
num_pairs = 10000
L_estimate = -Inf
gradient_aux = similar(gradient)
<<<<<<< HEAD
for i in 1:num_pairs
    global L_estimate
    x = compute_extreme_point(lmo, randn(size(all_coeffs)))
    y = compute_extreme_point(lmo, randn(size(all_coeffs)))
    grad!(gradient, x)
    grad!(gradient_aux, y)
    new_L = norm(gradient - gradient_aux) / norm(x - y)
    if new_L > L_estimate
        L_estimate = new_L
    end
end

=======

for i in 1:num_pairs # hide
    global L_estimate # hide
    x = compute_extreme_point(lmo, randn(size(all_coeffs))) # hide
    y = compute_extreme_point(lmo, randn(size(all_coeffs))) # hide
    grad!(gradient, x) # hide
    grad!(gradient_aux, y) # hide
    new_L = norm(gradient - gradient_aux) / norm(x - y) # hide
    if new_L > L_estimate # hide
        L_estimate = new_L # hide
    end # hide
end # hide
>>>>>>> 05129aa3
function projnorm1(x, τ)
    n = length(x)
    if norm(x, 1) ≤ τ
        return x
    end
    u = abs.(x)
    # simplex projection
    bget = false
    s_indices = sortperm(u, rev=true)
    tsum = zero(τ)

    @inbounds for i in 1:n-1
        tsum += u[s_indices[i]]
        tmax = (tsum - τ) / i
        if tmax ≥ u[s_indices[i+1]]
            bget = true
            break
        end
    end
    if !bget
        tmax = (tsum + u[s_indices[n]] - τ) / n
    end

    @inbounds for i in 1:n
        u[i] = max(u[i] - tmax, 0)
        u[i] *= sign(x[i])
    end
    return u
end
<<<<<<< HEAD
=======
xgd = FrankWolfe.compute_extreme_point(lmo, random_initialization_vector) # hide
training_gd = Float64[] # hide
test_gd = Float64[] # hide
coeff_error = Float64[] # hide
time_start = time_ns() # hide
gd_times = Float64[] # hide
for iter in 1:max_iter # hide
    global xgd # hide
    grad!(gradient, xgd) # hide
    xgd = projnorm1(xgd - gradient / L_estimate, lmo.right_hand_side) # hide
    push!(training_gd, f(xgd)) # hide
    push!(test_gd, f_test(xgd)) # hide
    push!(coeff_error, coefficient_errors(xgd)) # hide
    push!(gd_times, (time_ns() - time_start) * 1e-9) # hide
end # hide

x00 = FrankWolfe.compute_extreme_point(lmo, random_initialization_vector) # hide
x0 = deepcopy(x00) # hide

trajectory_lafw = [] # hide
callback = build_callback(trajectory_lafw) # hide
x_lafw, v, primal, dual_gap, _ = FrankWolfe.away_frank_wolfe( # hide
    f, # hide
    grad!, # hide
    lmo, # hide
    x0, # hide
    max_iteration=max_iter, # hide
    line_search=FrankWolfe.Adaptive(), # hide
    print_iter=max_iter ÷ 10, # hide
    emphasis=FrankWolfe.memory, # hide
    verbose=false, # hide
    lazy=true, # hide
    gradient=gradient, # hide
    callback=callback, # hide
    L=L_estimate, # hide
) # hide

trajectory_bcg = [] # hide
callback = build_callback(trajectory_bcg) # hide
x0 = deepcopy(x00) # hide
x_bcg, v, primal, dual_gap, _ = FrankWolfe.blended_conditional_gradient( # hide
    f, # hide
    grad!, # hide
    lmo, # hide
    x0, # hide
    max_iteration=max_iter, # hide
    line_search=FrankWolfe.Adaptive(), # hide
    print_iter=max_iter ÷ 10, # hide
    emphasis=FrankWolfe.memory, # hide
    verbose=false, # hide
    weight_purge_threshold=1e-10, # hide
    callback=callback, # hide
    L=L_estimate, # hide
) # hide
x0 = deepcopy(x00) # hide
trajectory_lafw_ref = [] # hide
callback = build_callback(trajectory_lafw_ref) # hide
_, _, primal_ref, _, _ = FrankWolfe.away_frank_wolfe( # hide
    f, # hide
    grad!, # hide
    lmo, # hide
    x0, # hide
    max_iteration=2 * max_iter, # hide
    line_search=FrankWolfe.Adaptive(), # hide
    print_iter=max_iter ÷ 10, # hide
    emphasis=FrankWolfe.memory, # hide
    verbose=false, # hide
    lazy=true, # hide
    gradient=gradient, # hide
    callback=callback, # hide
    L=L_estimate, # hide
) # hide


for i in 1:num_pairs
    global L_estimate
    x = compute_extreme_point(lmo, randn(size(all_coeffs)))
    y = compute_extreme_point(lmo, randn(size(all_coeffs)))
    grad!(gradient, x)
    grad!(gradient_aux, y)
    new_L = norm(gradient - gradient_aux) / norm(x - y)
    if new_L > L_estimate
        L_estimate = new_L
    end
end
>>>>>>> 05129aa3
```

We can now perform projected gradient descent:

```@example 2
xgd = FrankWolfe.compute_extreme_point(lmo, random_initialization_vector)
training_gd = Float64[]
test_gd = Float64[]
coeff_error = Float64[]
time_start = time_ns()
gd_times = Float64[]
for iter in 1:max_iter
    global xgd
    grad!(gradient, xgd)
    xgd = projnorm1(xgd - gradient / L_estimate, lmo.right_hand_side)
    push!(training_gd, f(xgd))
    push!(test_gd, f_test(xgd))
    push!(coeff_error, coefficient_errors(xgd))
    push!(gd_times, (time_ns() - time_start) * 1e-9)
end

x00 = FrankWolfe.compute_extreme_point(lmo, random_initialization_vector)
x0 = deepcopy(x00)

trajectory_lafw = []
callback = build_callback(trajectory_lafw)
x_lafw, v, primal, dual_gap, _ = FrankWolfe.away_frank_wolfe(
    f,
    grad!,
    lmo,
    x0,
    max_iteration=max_iter,
    line_search=FrankWolfe.Adaptive(),
    print_iter=max_iter ÷ 10,
    emphasis=FrankWolfe.memory,
    verbose=false,
    lazy=true,
    gradient=gradient,
    callback=callback,
    L=L_estimate,
)

trajectory_bcg = []
callback = build_callback(trajectory_bcg)

x0 = deepcopy(x00)
x_bcg, v, primal, dual_gap, _ = FrankWolfe.blended_conditional_gradient(
    f,
    grad!,
    lmo,
    x0,
    max_iteration=max_iter,
    line_search=FrankWolfe.Adaptive(),
    print_iter=max_iter ÷ 10,
    emphasis=FrankWolfe.memory,
    verbose=false,
    weight_purge_threshold=1e-10,
    callback=callback,
    L=L_estimate,
)

x0 = deepcopy(x00)

trajectory_lafw_ref = []
callback = build_callback(trajectory_lafw_ref)
_, _, primal_ref, _, _ = FrankWolfe.away_frank_wolfe(
    f,
    grad!,
    lmo,
    x0,
    max_iteration=2 * max_iter,
    line_search=FrankWolfe.Adaptive(),
    print_iter=max_iter ÷ 10,
    emphasis=FrankWolfe.memory,
    verbose=false,
    lazy=true,
    gradient=gradient,
    callback=callback,
    L=L_estimate,
)

iteration_list = [
    [x[1] + 1 for x in trajectory_lafw],
    [x[1] + 1 for x in trajectory_bcg],
    collect(eachindex(training_gd)),
]
time_list = [
    [x[5] for x in trajectory_lafw],
    [x[5] for x in trajectory_bcg],
    gd_times,
]
primal_list = [
    [x[2] - primal_ref for x in trajectory_lafw],
    [x[2] - primal_ref for x in trajectory_bcg],
    [x - primal_ref for x in training_gd],
]
test_list = [
    [x[6] for x in trajectory_lafw],
    [x[6] for x in trajectory_bcg],
    test_gd,
]
label = [L"\textrm{L-AFW}", L"\textrm{BCG}", L"\textrm{GD}"]
coefficient_error_values = [
    [x[7] for x in trajectory_lafw],
    [x[7] for x in trajectory_bcg],
    coeff_error,
]


FrankWolfe.plot_results(
    [primal_list, primal_list, test_list, test_list],
    [iteration_list, time_list, iteration_list, time_list],
    label,
    [L"\textrm{Iteration}", L"\textrm{Time}", L"\textrm{Iteration}", L"\textrm{Time}"],
    [L"\textrm{Primal Gap}", L"\textrm{Primal Gap}", L"\textrm{Test loss}", L"\textrm{Test loss}"],
    xscalelog=[:log, :identity, :log, :identity],
    legend_position=[:bottomleft, nothing, nothing, nothing],
)
plot!(size=(3000, 2000), legendfontsize=30, annotationfontsize=30)
```<|MERGE_RESOLUTION|>--- conflicted
+++ resolved
@@ -208,16 +208,6 @@
 
 const true_poly = dot(all_coeffs, var_monomials)
 
-<<<<<<< HEAD
-function evaluate_poly(coefficients)
-    poly = dot(coefficients, var_monomials)
-    return function p(x)
-        return MultivariatePolynomials.subs(poly, Pair(X, x)).a[1]
-    end
-end
-
-=======
->>>>>>> 05129aa3
 const training_data = map(1:500) do _
     x = 0.1 * randn(N)
     y = MultivariatePolynomials.subs(true_poly, Pair(X, x)) + noise_magnitude * randn()
@@ -288,20 +278,6 @@
 num_pairs = 10000
 L_estimate = -Inf
 gradient_aux = similar(gradient)
-<<<<<<< HEAD
-for i in 1:num_pairs
-    global L_estimate
-    x = compute_extreme_point(lmo, randn(size(all_coeffs)))
-    y = compute_extreme_point(lmo, randn(size(all_coeffs)))
-    grad!(gradient, x)
-    grad!(gradient_aux, y)
-    new_L = norm(gradient - gradient_aux) / norm(x - y)
-    if new_L > L_estimate
-        L_estimate = new_L
-    end
-end
-
-=======
 
 for i in 1:num_pairs # hide
     global L_estimate # hide
@@ -314,7 +290,6 @@
         L_estimate = new_L # hide
     end # hide
 end # hide
->>>>>>> 05129aa3
 function projnorm1(x, τ)
     n = length(x)
     if norm(x, 1) ≤ τ
@@ -344,8 +319,6 @@
     end
     return u
 end
-<<<<<<< HEAD
-=======
 xgd = FrankWolfe.compute_extreme_point(lmo, random_initialization_vector) # hide
 training_gd = Float64[] # hide
 test_gd = Float64[] # hide
@@ -431,7 +404,6 @@
         L_estimate = new_L
     end
 end
->>>>>>> 05129aa3
 ```
 
 We can now perform projected gradient descent:
